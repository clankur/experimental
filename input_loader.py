"""Input data loading from `flat-tokens` data format.

See `docs/flat-tokens.md` for details on the format.

We support shuffling of the input data, by the following algorithm:
* there are N independent "streams" of data, each of which has disjoint data and is
  shuffled independently.
* within each stream, we fetch a "shuffle buffer" consisting of many "read blocks" of
  data. We shuffle the entire buffer in memory.
* the "read blocks" attached to each shuffle buffer are themselves selected randomly.

This is the standard shuffling used by e.g. Huggingface Datasets. Unlike them, we run
this algorithm _after_ tokenization, so we know exactly at which step number each new
shuffle buffer starts at, allowing us to do instant resumes after job restarts. In our
default recommended configuration, we also recommend a much larger shuffle buffer size
than Huggingface Datasets, which allows for more thorough shuffling, taking advantage
of the fact that a single sequence of tokens uses very little memory compared to e.g.
a single image.

Mosaic's StreamingDatasets library uses a similar algorithm as us, which they call py1b: 
https://docs.mosaicml.com/projects/streaming/en/stable/fundamentals/shuffling.html.
"""

from concurrent.futures import ThreadPoolExecutor
import functools
from typing import Tuple, Union, Optional, List
import random

from typeguard import typechecked
from shardlib.shardtypes import bool_, pytree_dataclass, u32
import shardlib.shardtypes as shardtypes
from synthetic_loader import SyntheticGenerator
import zarr
from dataclasses import dataclass
import jax
import numpy as np
from jax.sharding import PartitionSpec as P
import datetime
from jax import numpy as jnp

# imports for hf dataloader
import numpy as onp
from transformers import AutoTokenizer
from torch.utils.data import DataLoader
from datasets import load_dataset


@dataclass(frozen=True)
class TokenBatchParams:
    """The shape of a token batch."""

    len: int
    batch: int


@pytree_dataclass
class TokenBatch:
    """A batch of tokens, which are typically the input to training."""

    targets: u32["batch/d len"]
    is_seq_start: bool_["batch/d len"]
    comment_starts: Union[u32["batch/d n_prints"], None] = None
    comment_ends: Union[u32["batch/d n_prints"], None] = None
    loss_masks: Union[bool_["batch/d len"], None] = None


@dataclass(frozen=True)
class FlatTokensParams:
    filespec: str

    # A "stream" is what's attached to one independent shuffle buffer. There may be multiple
    # independent shuffle buffers, allowing parallelism.
    #
    # A "minipoch" (mini-epoch) is the set of sequences visited by one global refill of shuffle
    # buffers. The last minipoch may be shorter than others, but each stream in the last minipoch
    # must have the same number of read blocks, which must also be an integer.
    #
    # (To minimize discarded data on very small training sets, set streams=1 and make
    # sequences_per_read_block small.)
    #
    # Shuffling transforms the uint32[num_tokens] into uint32[streams, sequences, len], the
    # "shuffled tokens". We then form batches by a transformation on [streams, sequences].

    streams: int  # Recommended: maximum number of hosts you expect to use.
    read_blocks_per_shuffle_buffer: (
        int  # Recommended: 1 << 10. 4GiB (uncompressed) shuffle buffer.
    )
    sequences_per_read_block: (
        int  # Recommended: (1 << 20) / len. 1MiB (compressed) read block.
    )
    seed: int
    sequence_packing: bool


@dataclass
class _ShuffleBuffer:
    minipoch: int
    buffer: u32["Buflen len"]


class ShufflingLoader:
    def __init__(
        self, split: str, params: FlatTokensParams, token_batch_params: TokenBatchParams
    ):
        self.params = params
        self.token_batch_params = token_batch_params
        self.root = zarr.open_group(params.filespec, mode="r")
        assert split in ["train", "validation"], "Invalid split"
        self.encoded_tokens = self.root[split]["encoded_tokens"]
        self.seq_starts = self.root[split]["seq_starts"]
        self.max_token_id = self.root[split].attrs["max_token_id"]
        assert len(self.encoded_tokens.shape) == 1, "Expected 1D zarr"
        assert self.encoded_tokens.dtype == np.uint32, "Expected uint32 zarr"
        assert len(self.seq_starts.shape) == 1, "Expected 1D zarr"
        assert self.seq_starts.dtype == np.uint64, "Expected uint64 zarr"

        token_count = self.encoded_tokens.shape[0]
        if params.sequence_packing:
            self.seq_count = token_count // token_batch_params.len
        else:
            self.seq_count = self.seq_starts.shape[0] - 1

        # Count read blocks. Round it down to a multiple of streams
        read_block_count = self.seq_count // params.sequences_per_read_block
        read_block_count = (read_block_count // params.streams) * params.streams
        self.read_block_count = read_block_count
        assert (
            read_block_count > 0
        ), "Must have at least one read block per stream. Try shrinking streams and sequences_per_read_block."
        self.step_count = (
            read_block_count * params.sequences_per_read_block
        ) // token_batch_params.batch
        # Count minipochs
        self.minipoch_count = _div_up(
            read_block_count, params.streams * params.read_blocks_per_shuffle_buffer
        )
        self.seq_indices_per_shuffle_buffer = (
            params.read_blocks_per_shuffle_buffer * params.sequences_per_read_block
        )
        # Calculate batch->stream mapping.
        self.batch_indices_per_stream = _div_exact(
            token_batch_params.batch, params.streams
        )
        # Calculate which streams and which batch indices this host is responsible for, based on the sharding.
        self.sharding = shardtypes.make_shardings(TokenBatch).targets
        streams = set()
        batch_indices = set()
        for batch_slices, _ in self.sharding.addressable_devices_indices_map(
            (token_batch_params.batch, token_batch_params.len)
        ).values():
            batch_lo, batch_hi, batch_step = batch_slices.indices(
                token_batch_params.batch
            )
            for b in range(batch_lo, batch_hi, batch_step):
                batch_indices.add(b)
                streams.add(b // self.batch_indices_per_stream)
        self.shuffle_buffers_by_stream = {
            stream_index: None for stream_index in streams
        }
        self.batch_indices = sorted(batch_indices)
        # Shuffle read blocks
        assert (
            read_block_count < 1 << 32
        ), "Too many read blocks. Try growing sequences_per_read_block."
        self.read_block_ordering = _random_permutation(params.seed, read_block_count)

    def load(self, step: int) -> TokenBatch:
        assert (
            step < self.step_count
        ), f"Requested step {step} but dataset only supports {self.step_count} steps at batch size {self.token_batch_params.batch}."
        # Conceptually, we remap IDs as follows:
        # 1. (step, batch_index) -> (stream, seq_index_in_stream)
        # 2. seq_index_in_stream -> (minipoch, seq_index_in_shuffle_buffer)
        #
        # We visit all batch_indices in increasing order. Since the map batch_index->(stream, minipoch)
        # is monotonic (non-decreasing), we can reload the shuffle buffer for a stream whenever
        # we cross to a new minipoch without thrashing back and forth between adjacent minipochs.
        seq_by_batch_index = {}
        for batch_index in self.batch_indices:
            # 1. (step, batch_index) -> (stream, seq_index_in_stream)
            stream = batch_index // self.batch_indices_per_stream
            seq_index_in_stream = step * self.batch_indices_per_stream + (
                batch_index % self.batch_indices_per_stream
            )
            # 2. seq_index_in_stream -> (minipoch, seq_index_in_shuffle_buffer)
            minipoch = seq_index_in_stream // self.seq_indices_per_shuffle_buffer
            seq_index_in_shuffle_buffer = (
                seq_index_in_stream % self.seq_indices_per_shuffle_buffer
            )
            shuffle_buffer = self._get_shuffle_buffer(stream, minipoch)
            seq_by_batch_index[batch_index] = shuffle_buffer[
                seq_index_in_shuffle_buffer
            ]

        def get_shard(indexing: Tuple[slice]) -> jax.Array:
            seqlen_slice = indexing[1]
            examples = []
            for batch_index in range(
                *indexing[0].indices(self.token_batch_params.batch)
            ):
                examples.append(seq_by_batch_index[batch_index][seqlen_slice])
            return np.stack(examples)

        shape = (self.token_batch_params.batch, self.token_batch_params.len)
        encoded_tokens = jax.make_array_from_callback(shape, self.sharding, get_shard)
        return _decode(encoded_tokens)

    def _get_shuffle_buffer(self, stream: int, minipoch: int) -> _ShuffleBuffer:
        if (
            self.shuffle_buffers_by_stream[stream] is None
            or self.shuffle_buffers_by_stream[stream].minipoch != minipoch
        ):
            self.shuffle_buffers_by_stream[stream] = None  # Free the underlying memory
            blocks_in_shuffle_buffer = self.params.read_blocks_per_shuffle_buffer
            if minipoch == self.minipoch_count - 1:
                blocks_in_shuffle_buffer = (
                    self.read_block_count // self.params.streams
                ) - self.params.read_blocks_per_shuffle_buffer * minipoch
            # We form a mapping:
            #   (stream, minipoch, read_block_in_minipoch) -> sequential_read_block
            # then we map
            #   sequential_read_block -> shuffled_read_block
            # using self.shuffled_read_blocks.
            shuffled_read_block_indices = []
            for read_block_in_minipoch in range(blocks_in_shuffle_buffer):
                sequential_read_block = (
                    minipoch * self.params.read_blocks_per_shuffle_buffer
                    + read_block_in_minipoch
                ) * self.params.streams + stream
                shuffled_read_block = self.read_block_ordering[sequential_read_block]
                shuffled_read_block_indices.append(shuffled_read_block)

            # Now load all of the read blocks in parallel.
            def load_read_block(read_block_index: int) -> u32["Buflen len"]:
                start_seq = read_block_index * self.params.sequences_per_read_block
                end_seq = start_seq + self.params.sequences_per_read_block
                block_shape = (
                    self.params.sequences_per_read_block,
                    self.token_batch_params.len,
                )
                if self.params.sequence_packing:
                    flat_tokens = self.encoded_tokens[
                        start_seq
                        * self.token_batch_params.len : end_seq
                        * self.token_batch_params.len
                    ]
                    return flat_tokens.reshape(block_shape)
                else:
                    seq_starts = self.seq_starts[start_seq : end_seq + 1]
                    flat_tokens = self.encoded_tokens[seq_starts[0] : seq_starts[-1]]
                    # Read the ragged array into a (padded) dense array.
                    #
                    # We pad with 1s, which decode to (0, new_sequence=true).
                    result = np.ones(block_shape, dtype=np.uint32)
                    for i in range(self.params.sequences_per_read_block):
                        start = seq_starts[i]
                        end = seq_starts[i + 1]
                        result[i, : end - start] = flat_tokens[start:end]
                    return result

            print(f"[{datetime.datetime.now()}] Loading shuffle buffer")
            # Loading a read block is IO-dominated work, with very little CPU time involved, so we can afford
            # to run a huge number of these in parallel with little concern about thrashing the CPU by having
            # excessively many threads doing CPU-intensive work. At the recommended read block sizing of 1MiB,
            # the memory footprint of a read block is typically bigger than the memory footprint of a CPU thread,
            # so we're also unlikely to waste a significant fraction of memory by having too many threads. In
            # net, allow a lot of threads, potentially way more than we have CPUs! Other overheads will
            # bite us before thread overheads do.
            with ThreadPoolExecutor(
                max_workers=len(shuffled_read_block_indices)
            ) as executor:
                shuffled_read_blocks = list(
                    executor.map(load_read_block, shuffled_read_block_indices)
                )
            shuffle_buffer = np.concatenate(shuffled_read_blocks, axis=0)
            print(
                f"[{datetime.datetime.now()}] Finished loading shuffle buffer, {shuffle_buffer.size * 4:_} bytes"
            )

            # Actually shuffle it.
            sequences_in_shuffle_buffer = (
                blocks_in_shuffle_buffer * self.params.sequences_per_read_block
            )
            assert shuffle_buffer.shape == (
                sequences_in_shuffle_buffer,
                self.token_batch_params.len,
            )
            shuffle_seed = (
                self.params.seed + 1 + minipoch * self.params.streams + stream
            )
            permutation = _random_permutation(shuffle_seed, sequences_in_shuffle_buffer)
            shuffle_buffer = shuffle_buffer[permutation, :]
            self.shuffle_buffers_by_stream[stream] = _ShuffleBuffer(
                minipoch, shuffle_buffer
            )

        return self.shuffle_buffers_by_stream[stream].buffer


def _div_up(a: int, b: int) -> int:
    return (a + b - 1) // b


def _div_exact(a: int, b: int) -> int:
    assert a % b == 0
    return a // b


@functools.partial(jax.jit, donate_argnums=(0,))
@typechecked
@shardtypes.scope
def _decode(encoded_tokens: u32[b"batch/d len"]) -> TokenBatch:
    # encoded_tokens encoding:
    #  2*id+1 for the first token in a sequence
    #  2*id for other tokens in the sequence
    return TokenBatch(
        targets=encoded_tokens >> 1,
        is_seq_start=(encoded_tokens & 1) == 1,
    )


def _random_permutation(seed: int, n: int) -> u32["N"]:
    """Same as `np.random.Generator.permutation`, but with a guarantee that it will always produce the same results for a given seed."""
    assert n < 1 << 32
    # We do a Fisher-Yates shuffle using the Philox BitGenerator. Unlike the rest of np.random,
    # which is documented as potentially changing between numpy versions or even platforms on
    # the same version, the Philox BitGenerator is documented as stable. Likewise, we also promise
    # not to change the following implementation of the Fisher-Yates shuffle.
    #
    # We calculate the random numbers using `random_uint64() % n` rather than using rejection
    # sampling to generate numbers in range `[0, n)`. (Rejection sampling is more complicated,
    # because we don't know up front how many random numbers we'll need.) Our approach
    # introduces some bias, but it's small: since n<2^32, the bias is at most 2^-32 for each
    # random number generated. We're fine with this.
    randoms = np.random.Philox(seed).random_raw(n) % (np.arange(n, dtype=np.uint64) + 1)
    result = np.arange(n, dtype=np.uint32)
    for i in reversed(range(n)):
        j = randoms[i]
        tmp = result[i]
        result[i] = result[j]
        result[j] = tmp
    return result


@dataclass(frozen=True)
class HuggingFaceDataParams:
    path: str
    tokenizer: str
    num_workers: int
    sequences_packed_per_batch: int
    name: Optional[str] = None
    seed: int = 0


class HuggingFaceDataLoader:
    """
    The HuggingFaceDataLoader is provided for convenience and ease of setup,
    but the flat tokens dataloader is recommended for production use.
    This dataset does not require running the tools/huggingface_to_flat_tokens.py
    to create a flat tokens dataset, and instead streams directly from huggingface.

    This datalaoder will waste tokens if you pack too many sequences into a batch,
    and does not support instant resume to an arbitrary step.
    """

    def __init__(
        self, split, config: HuggingFaceDataParams, token_batch_params: TokenBatchParams
    ):
        self.tokenizer = AutoTokenizer.from_pretrained(config.tokenizer)
        self.batch_size = token_batch_params.batch
        self.max_seq_len = token_batch_params.len
        self.sharding = shardtypes.make_shardings(TokenBatch).targets
        self.max_token_id = self.tokenizer.vocab_size - 1
        assert (
            0 in self.tokenizer.all_special_ids
        ), "Tokenizer must have a special 0 token"

        # setup an iterator over the dataset
        self.tokenize = functools.partial(
            self.tokenizer,
            padding=False,
            truncation=False,
            max_length=None,
            add_special_tokens=False,
            return_token_type_ids=False,
            return_attention_mask=False,
            return_tensors="np",
        )
        self.dataset = load_dataset(
            config.path, config.name, streaming=True, split=split
        )
<<<<<<< HEAD
        self.config = config
        dataset = self.dataset.shuffle(seed=self.config.seed)
=======
        dataset = self.dataset.shuffle(seed=config.seed)
>>>>>>> 223eb2d5
        tokenized = dataset.select_columns(["text"]).map(
            self.tokenize, input_columns=["text"], remove_columns=["text"]
        )
        dataloader = DataLoader(
            tokenized,
            num_workers=self.config.num_workers,
            collate_fn=self.collate,
            drop_last=True,
            batch_size=self.config.sequences_packed_per_batch,
        )
        self.iterator = iter(dataloader)

    def collate(self, sequences):
        flat_batch = onp.zeros(self.batch_size * self.max_seq_len, onp.uint32)
        flat_is_start = onp.zeros(self.batch_size * self.max_seq_len, onp.bool_)
        start = 0
        for seq in sequences:
            seq = seq["input_ids"][0]
            end = min(start + len(seq), len(flat_batch))
            flat_is_start[start] = True
            flat_batch[start:end] = seq[: end - start]
            start += len(seq)
            if start >= len(flat_batch):
                break
        shape = (self.batch_size, self.max_seq_len)
        return flat_batch.reshape(shape), flat_is_start.reshape(shape)

    def load(self, step):
        shape = (self.batch_size, self.max_seq_len)
        try:
            batch, is_start = next(self.iterator)
        except StopIteration:
            dataset = self.dataset.shuffle(seed=self.config.seed + step)
            tokenized = dataset.select_columns(["text"]).map(
                self.tokenize, input_columns=["text"], remove_columns=["text"]
            )
            dataloader = DataLoader(
                tokenized,
                num_workers=self.config.num_workers,
                collate_fn=self.collate,
                drop_last=True,
                batch_size=self.config.sequences_packed_per_batch,
            )
            self.iterator = iter(dataloader)
            batch, is_start = next(self.iterator)

        def get_shard(x: jax.Array, indexing: Tuple[slice]) -> jax.Array:
            shard = x[indexing]
            return shard

        tokens = jax.make_array_from_callback(
            shape, self.sharding, functools.partial(get_shard, batch)
        )
        is_start = jax.make_array_from_callback(
            shape, self.sharding, functools.partial(get_shard, is_start)
        )
        return TokenBatch(tokens, is_start)


@dataclass(frozen=True)
class SyntheticDataParams:
    seed: int = 0


class SyntheticDataLoader:
    def __init__(
        self,
        split: str,
        config: SyntheticDataParams,
        token_batch_params: TokenBatchParams,
    ):
        assert split in ["train", "validation"], "Invalid split"
        self.base_seed = config.seed + (1 if split == "validation" else 0)
        self.iterator = SyntheticGenerator(
            self.base_seed, token_batch_params.len, token_batch_params.batch
        )
        self.batch_size = token_batch_params.batch
        self.max_seq_len = token_batch_params.len
        self.max_token_id = len(self.iterator.tokenizer.vocab) - 1

        self.sharding = shardtypes.make_shardings(TokenBatch).targets

    def load(self, step: int):
        random.seed(self.base_seed + step)

        shape = (self.batch_size, self.max_seq_len)
        tokens, comment_starts, comment_ends, loss_masks = next(self.iterator)
        is_seq_start = jnp.zeros((shape), dtype=jnp.bool)
        is_seq_start = is_seq_start.at[:, 0].set(1)

        def get_shard(x: jax.Array, indexing: Tuple[slice]) -> jax.Array:
            shard = x[indexing]
            return shard

        tokens = jax.make_array_from_callback(
            shape, self.sharding, functools.partial(get_shard, tokens)
        )
        is_seq_start = jax.make_array_from_callback(
            shape, self.sharding, functools.partial(get_shard, is_seq_start)
        )

        return TokenBatch(
            tokens, is_seq_start, comment_starts, comment_ends, loss_masks
        )


def get_loader(
    split: str,
    config: Union[FlatTokensParams, HuggingFaceDataParams],
    token_batch_params: TokenBatchParams,
):
    if isinstance(config, FlatTokensParams):
        return ShufflingLoader(split, config, token_batch_params)
    elif isinstance(config, HuggingFaceDataParams):
        return HuggingFaceDataLoader(split, config, token_batch_params)
    elif isinstance(config, SyntheticDataParams):
        return SyntheticDataLoader(split, config, token_batch_params)

    else:
        raise ValueError(f"Unknown config type {type(config)}")<|MERGE_RESOLUTION|>--- conflicted
+++ resolved
@@ -389,12 +389,8 @@
         self.dataset = load_dataset(
             config.path, config.name, streaming=True, split=split
         )
-<<<<<<< HEAD
         self.config = config
         dataset = self.dataset.shuffle(seed=self.config.seed)
-=======
-        dataset = self.dataset.shuffle(seed=config.seed)
->>>>>>> 223eb2d5
         tokenized = dataset.select_columns(["text"]).map(
             self.tokenize, input_columns=["text"], remove_columns=["text"]
         )

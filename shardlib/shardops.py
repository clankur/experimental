import shardlib.shardtypes as shardtypes
from jax import lax
import jax.numpy as jnp
import jax


def all_gather(spec: str, x):
    """String-specified all-gather operation.

    For example:
      all_gather('A/x/y B/z C/w -> A B C/w', x)
    """
    before, after = spec.split("->")
    before = shardtypes.ShapeSpec.parse(before)
    after = shardtypes.ShapeSpec.parse(after)
    shardtypes.check(x.dtype, before, x)
    for i, (before_dim, after_dim) in enumerate(zip(before.dims, after.dims)):
        # Check that after_dim.sharding is a prefix of before_dim.sharding
        after_n = len(after_dim.sharding)
        if (
            before_dim.shape != after_dim.shape
            or before_dim.sharding[:after_n] != after_dim.sharding
        ):
            raise ValueError(f"Cannot all-gather {before_dim} into {after_dim}")
        if len(before_dim.sharding) == after_n:
            continue
        x = lax.all_gather(x, tuple(before_dim.sharding[after_n:]), axis=i, tiled=True)
    shardtypes.check(x.dtype, after, x)
    return x


def psum_scatter(spec: str, x):
    """String-specified reduce-scatter operation.

    For example:
      psum_scatter('A B C/w -> A/x/y B/z C/w', x)
    """
    before, after = spec.split("->")
    before = shardtypes.ShapeSpec.parse(before)
    after = shardtypes.ShapeSpec.parse(after)
    shardtypes.check(x.dtype, before, x)
    for i, (before_dim, after_dim) in enumerate(zip(before.dims, after.dims)):
        # Check that before_dim.sharding is a prefix of after_dim.sharding
        before_n = len(before_dim.sharding)
        if (
            before_dim.shape != after_dim.shape
            or after_dim.sharding[:before_n] != before_dim.sharding
        ):
            raise ValueError(f"Cannot reduce-scatter {before_dim} into {after_dim}")
        if len(after_dim.sharding) == before_n:
            continue
        x = lax.psum_scatter(
            x, tuple(after_dim.sharding[before_n:]), scatter_dimension=i, tiled=True
        )
    shardtypes.check(x.dtype, after, x)
    return x


def einsum_unreduced(spec: str, x, y, **kwargs):
    """Ordinary chip-local einsum, but with sharding-aware typechecking.

    Note that this function does not do any chip-to-chip communication. If the inputs are
    sharded over the contraction dimensions, the caller is responsible for reducing the result
    over those dimensions. For example:

      c = einsum_unreduced('A/x B/y, B/y C/z -> A/x/z', a, b)
      # c still needs to be reduced over the y axis.
      d = psum_scatter('A/x/z -> A/x/z/y', c)
      # Now the post-einsum reduction is complete.
    """
    tmp, result = spec.split("->")
    lhs, rhs = tmp.split(",")
    lhs = shardtypes.ShapeSpec.parse(lhs)
    rhs = shardtypes.ShapeSpec.parse(rhs)
    result = shardtypes.ShapeSpec.parse(result)
    shardtypes.check(x.dtype, lhs, x)
    shardtypes.check(y.dtype, rhs, y)
    # Convert to jax einsum syntax, with single-letter variables.
    jaxspec = ""

    vars = "abcdefghijklmnopqrstuvwxyzABCDEFGHIJKLMNOPQRSTUVWXYZ"
    var_i = 0
    dim_table = {}

    def map_var(dim):
        if dim in dim_table:
            return dim_table[dim]
        nonlocal var_i
        if var_i >= len(vars):
            raise ValueError("Too many dimensions in einsum, we ran out of variables")
        var = vars[var_i]
        var_i += 1
        dim_table[dim] = var
        return var

    for dim in lhs.dims:
        jaxspec += map_var(dim)
    jaxspec += ","
    for dim in rhs.dims:
        jaxspec += map_var(dim)
    jaxspec += "->"
    for dim in result.dims:
        jaxspec += map_var(dim)
    r = jnp.einsum(jaxspec, x, y, **kwargs)
    shardtypes.check(r.dtype, result, r)
    return r


def index_unreduced(spec: str, table, indices):
    """String-specified sharded table lookup operation.

    For example:
      index_unreduced(table, indices, 'A [B/x/y] C/z, D/w A -> C/z A D/w')

    In this example, the integers in `indices` are used as lookup addresses into the
    `B` dimension of `table`, and all other dimensions (`A`, `C`, `D`) are vmapped over.

    This operation does not do any chip-to-chip communication, even though the table
    may be sharded. If the axis inside square brackets is sharded, corresponding to
    different table indices on different shards, a table lookup will be performed on each
    shard, but only one shard will return a nonzero result: the other shards, where the
    index is out of bounds, will return zero. The caller is required to reduce the output
    over the axes specified by the square brackets: in the above example, the caller must
    reduce over `x` and `y` axes.
    """
    tmp, result = spec.split("->")
    lhs, rhs = tmp.split(",")
    lhs_dims = lhs.split()
    index_axis = None
    for i, dim in enumerate(lhs_dims):
        if dim.startswith("["):
            index_axis = i
            if not dim.endswith("]"):
                raise ValueError(f"Expected closing bracket in {dim}")
            lhs_dims[i] = dim[1:-1]
            break
    if index_axis is None:
        raise ValueError(f"Expected an index axis in {lhs}")

    lhs_dims = [shardtypes.DimSpec.parse(dim) for dim in lhs_dims]
    lhs_spec = shardtypes.ShapeSpec(lhs_dims)
    rhs_spec = shardtypes.ShapeSpec.parse(rhs)
    result_spec = shardtypes.ShapeSpec.parse(result)
    shardtypes.check(table.dtype, lhs_spec, table)
    shardtypes.check(indices.dtype, rhs_spec, indices)

    # Do the base operation on scalars, then do a sequence of vmap operations to bring it up
    # to the desired shape.
    def base_op(table, index):
        len_per_chip = table.shape[0]
        lower_bound = len_per_chip * lax.axis_index(lhs_dims[index_axis].sharding)
        upper_bound = lower_bound + len_per_chip
        in_bounds = (lower_bound <= index) & (index < upper_bound)
        return jnp.where(
            in_bounds, table[jnp.where(in_bounds, index - lower_bound, 0)], 0
        )

    op = base_op

    lhs_dims_handled = [False] * len(lhs_dims)
    lhs_dims_handled[index_axis] = True
    rhs_dims_handled = [False] * len(rhs_spec.dims)
    for dim in reversed(result_spec.dims):
        try:
            lhs_index = lhs_dims.index(dim)
            lhs_vmap_axis = sum(lhs_dims_handled[:lhs_index])
            assert not lhs_dims_handled[lhs_index]
            lhs_dims_handled[lhs_index] = True
        except ValueError:
            lhs_index = None
            lhs_vmap_axis = None

        try:
            rhs_index = rhs_spec.dims.index(dim)
            rhs_vmap_axis = sum(rhs_dims_handled[:rhs_index])
            assert not rhs_dims_handled[rhs_index]
            rhs_dims_handled[rhs_index] = True
        except ValueError:
            rhs_index = None
            rhs_vmap_axis = None

        op = jax.vmap(op, in_axes=(lhs_vmap_axis, rhs_vmap_axis), out_axes=0)

    assert all(lhs_dims_handled)
    assert all(rhs_dims_handled)

    result = op(table, indices)
    shardtypes.check(result.dtype, result_spec, result)
    return result


<<<<<<< HEAD
def pmean_across_replicas(pspec: jax.sharding.PartitionSpec, x):
    """Computes pmean across all replicated (non-sharded) dimensions of the tensor"""
    with jax.named_scope(f"pmean_across_replicas({pspec})"):
        sharded_axes = set()
        for axis in pspec:
            if axis is None:
                continue
            elif isinstance(axis, str):
                sharded_axes.add(axis)
            elif isinstance(axis, tuple):
                for a in axis:
                    if isinstance(a, str):
                        sharded_axes.add(a)
            else:
                raise ValueError(f"Unknown axis type {axis}")

        pmean_axes = []
        for axis in jax._src.core.thread_local_state.trace_state.axis_env:
            if axis.name not in sharded_axes:
                pmean_axes.append(axis.name)

        if pmean_axes:
            return jax.lax.pmean(x, tuple(pmean_axes))
        else:
            return x
=======
def arange(name: str, stop, start=0, step=1, dtype=jnp.float32):
    a_size = axis_size(name)
    total_elements = (stop - start) // step
    assert total_elements % a_size == 0, "total elements must be divisible by axis size"

    axis_idx = jax.lax.axis_index(name)
    range_size = total_elements // a_size
    axis_start = range_size * axis_idx
    indices = (jax.lax.iota(jnp.float32, range_size) + axis_start) * step
    return indices.astype(dtype)
>>>>>>> e50a7e4e


def axis_size(name: str) -> int:
    """Return the size of the axis with the given name."""
    return jax.lax.psum(1, name)<|MERGE_RESOLUTION|>--- conflicted
+++ resolved
@@ -189,7 +189,6 @@
     return result
 
 
-<<<<<<< HEAD
 def pmean_across_replicas(pspec: jax.sharding.PartitionSpec, x):
     """Computes pmean across all replicated (non-sharded) dimensions of the tensor"""
     with jax.named_scope(f"pmean_across_replicas({pspec})"):
@@ -215,7 +214,8 @@
             return jax.lax.pmean(x, tuple(pmean_axes))
         else:
             return x
-=======
+
+
 def arange(name: str, stop, start=0, step=1, dtype=jnp.float32):
     a_size = axis_size(name)
     total_elements = (stop - start) // step
@@ -226,7 +226,6 @@
     axis_start = range_size * axis_idx
     indices = (jax.lax.iota(jnp.float32, range_size) + axis_start) * step
     return indices.astype(dtype)
->>>>>>> e50a7e4e
 
 
 def axis_size(name: str) -> int:

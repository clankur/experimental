"""Main training loop, including the model, loss function, and optimizer."""

from collections import namedtuple
import operator
import os
import signal
import subprocess
import time

import env

env.set_variables()
import shardlib.shardtypes as shardtypes

shardtypes.register_with_typeguard()
import gcsfs  # Needed for clearml setup

import datetime
from functools import cached_property, partial
from typing import Any, Optional, Tuple, Union, Dict
import hydra
from typeguard import typechecked
from dataclasses import dataclass, replace
import jax
from jax import custom_gradient
from jax import lax
from jax.sharding import PartitionSpec
import jax.numpy as jnp
import math
from input_loader import (
    FlatTokensParams,
    HuggingFaceDataParams,
    TokenBatch,
    TokenBatchParams,
    get_loader,
)
from shardlib.shardtypes import (
    bf16,
    bool_,
    f32,
    pytree_dataclass,
    u32,
    make_shardings,
    Array,
)
import shardlib.shardops as shardops

P = PartitionSpec
import einops
import jax_extra
from jax_extra import fold_in_str, explicit_activation_checkpointing, save_for_backward
import os
import training_io
from clearml import Task
from jax.experimental import mesh_utils
from jax.sharding import Mesh
from jax.tree_util import tree_leaves

PRNGKey = Any


@dataclass(frozen=True)
class BaseWidths:
    d_model: int
    n_q_per_kv: int
    n_kv: int
    d_head: int
    d_ff: int


@dataclass(frozen=True)
class Hparams:
    d_model: int
    n_q_per_kv: int
    n_kv: int
    d_head: int
    d_ff: int
    n_partitions: int

    vocab: int
    layers: int
    base: BaseWidths

    # parameters for mup
    a_attn: float
    a_output: float
    zero_queries: bool
    zero_unembed: bool

    # parameters for exp scaling
    parameterization: str
    fully_aligned: bool
    gamma_embed: float
    gamma_hidden: float
    gamma_unembed: float

    # fields for position embeddings
    rope_max_timescale: int
    apply_rope: Optional[bool] = True
    apply_alibi: Optional[bool] = False
<<<<<<< HEAD
    softmask_start_fraction: float = 1.0
    hardmask_start_fraction: float = 1.0
    hard_q_threshold: float = 0.5
    retrieve_budget: float = 0.5


@pytree_dataclass
class Stats:
    max: f32[b""]
    min: f32[b""]
    mean: f32[b""]
    abs_max: f32[b""]
    abs_mean: f32[b""]
    norm: f32[b""]


# TODO: add per head stats


# precision: retrieval mask - use a threshold for the queries


def get_stats(x) -> Stats:
    sx = jax.lax.stop_gradient(x)
    return Stats(
        max=jax.lax.pmax(jnp.max(sx), ("d", "t")),
        min=jax.lax.pmin(jnp.min(sx), ("d", "t")),
        mean=jax.lax.pmean(jnp.mean(x), ("d", "t")),
        abs_max=jax.lax.pmax(jnp.max(jnp.abs(sx)), ("d", "t")),
        abs_mean=jax.lax.pmean(jnp.mean(jnp.abs(x)), ("d", "t")),
        norm=jnp.sqrt(jax.lax.pmean(jnp.mean(jnp.square(x)), ("d", "t"))),
    )


StatsDict = dict[str, Stats]


@pytree_dataclass
class CumulativeStatsDict:
    """Accumulates StatsDict over multiple steps."""

    stats: Dict[str, Stats]
    count: int = 0

    @staticmethod
    def create() -> "CumulativeStatsDict":
        return CumulativeStatsDict(stats={}, count=0)

    def update(self, other: StatsDict):
        if not self.stats:
            self.stats = {k: v for k, v in other.items()}
        else:
            for k, v in other.items():
                if k in self.stats:
                    self.stats[k] = Stats(
                        max=self.stats[k].max + v.max,
                        min=self.stats[k].min + v.min,
                        mean=self.stats[k].mean + v.mean,
                        abs_max=self.stats[k].abs_max + v.abs_max,
                        abs_mean=self.stats[k].abs_mean + v.abs_mean,
                        norm=self.stats[k].norm + v.norm,
                    )
                else:
                    self.stats[k] = v
        self.count += 1

    def average(self) -> StatsDict:
        if self.count == 0:
            return {}

        averaged_stats = {}
        for k, v in self.stats.items():
            averaged_stats[k] = Stats(
                max=v.max / self.count,
                min=v.min / self.count,
                mean=v.mean / self.count,
                abs_max=v.abs_max / self.count,
                abs_mean=v.abs_mean / self.count,
                norm=v.norm / self.count,
            )
        return averaged_stats
=======
>>>>>>> 22a6957d


def get_parameterization(style: str, fully_aligned: bool = True):
    Parameterization = namedtuple(
        "Parameterization",
        [
            "embed_init_var",
            "embed_param_mult",
            "embed_lr",
            "embed_grad",
            "hidden_init_var",
            "hidden_param_mult",
            "hidden_lr",
            "hidden_grad",
            "unembed_init_var",
            "unembed_param_mult",
            "unembed_lr",
            "unembed_grad",
        ],
    )

    base_params = {
        "sp": Parameterization(
            embed_init_var=0.0,
            embed_param_mult=0.0,
            embed_lr=0.0,
            embed_grad=0.5,
            hidden_init_var=1.0,
            hidden_param_mult=0.0,
            hidden_lr=1.0,
            hidden_grad=0.5,
            unembed_init_var=1.0,
            unembed_param_mult=0.0,
            unembed_lr=1.0,
            unembed_grad=0.0,
        ),
        "mup": Parameterization(
            embed_init_var=1.0,
            embed_param_mult=0.5,
            embed_lr=0.5,
            embed_grad=0.5,
            hidden_init_var=1.0,
            hidden_param_mult=0.0,
            hidden_lr=1.0,
            hidden_grad=1.0,
            unembed_init_var=1.0,
            unembed_param_mult=0.5,
            unembed_lr=0.5,
            unembed_grad=0.5,
        ),
        "ntk": Parameterization(
            embed_init_var=0.0,
            embed_param_mult=0.0,
            embed_lr=0.0,
            embed_grad=0.5,
            hidden_init_var=0.0,
            hidden_param_mult=0.5,
            hidden_lr=0.5,
            hidden_grad=1.0,
            unembed_init_var=0.0,
            unembed_param_mult=0.5,
            unembed_lr=0.5,
            unembed_grad=0.5,
        ),
        "mean-field": Parameterization(
            embed_init_var=0.0,
            embed_param_mult=0.0,
            embed_lr=0.0,
            embed_grad=1.0,
            hidden_init_var=0.0,
            hidden_param_mult=0.5,
            hidden_lr=0.5,
            hidden_grad=1.5,
            unembed_init_var=0.0,
            unembed_param_mult=1.0,
            unembed_lr=0.0,
            unembed_grad=1.0,
        ),
    }

    style = style.lower()
    if style not in base_params:
        raise ValueError(f"Unknown parameterization style: {style}")

    params = base_params[style]._asdict()

    if not fully_aligned:
        if style == "sp":
            params.update(
                {
                    "embed_lr": 0.0,
                    "hidden_lr": 0.5,
                    "unembed_lr": 0.5,
                }
            )
        elif style == "mup":
            params.update(
                {
                    "embed_lr": 0.5,
                    "hidden_lr": 0.5,
                    "unembed_lr": 0.0,
                }
            )
        elif style == "ntk":
            params.update(
                {
                    "embed_lr": 0.0,
                    "hidden_lr": 0.0,
                    "unembed_lr": 0.0,
                }
            )
        elif style == "mean-field":
            params.update(
                {
                    "embed_lr": 0.0,
                    "hidden_lr": 0.0,
                    "unembed_lr": -0.5,
                }
            )

    return Parameterization(**params)


@pytree_dataclass
class TransformerLayer:
    ln1: f32["d_model/t/d"]
    ln2: f32["d_model/t/d"]
    w_q: f32["d_model/d n_q_per_kv n_kv/t d_head"]
    w_kv: f32["2 d_model/d n_kv/t d_head"]
    w_o: f32["d_model/d n_q_per_kv n_kv/t d_head"]
    w_gate: f32["d_model/d d_ff/t"]
    w_up: f32["d_model/d d_ff/t"]
    w_down: f32["d_model/d d_ff/t"]
    w_q_gate: f32["n_partitions n_q_per_kv n_kv/t d_model/d"]
    w_k_routing: f32["n_partitions n_kv/t d_model/d"]
    q_bias: f32["n_partitions n_q_per_kv n_kv/t"]


Transformer = Array["layers", TransformerLayer]


@pytree_dataclass
class Model:
    embed: f32["vocab/t d_model/d"]
    unembed: f32["vocab/t d_model/d"]
    transformer: Transformer
    final_layer_norm: f32["d_model/d/t"]

    @staticmethod
    @typechecked
    def init(h: Hparams, rng: PRNGKey) -> "Model":
        # https://github.com/google/jax/issues/20390 for ones_like with sharding.
        ln1 = jnp.ones((h.layers, h.d_model), dtype=jnp.float32)
        ln2 = jnp.ones((h.layers, h.d_model), dtype=jnp.float32)
        final_layer_norm = jnp.ones((h.d_model,), dtype=jnp.float32)

        # All of wi/wq/wo/wo/w_kv use truncated_normal initializers with 'fan_in' scaling,
        # i.e. variance set to 1.0/fan_in.
        # The constant is stddev of standard normal truncated to (-2, 2)
        truncated_normal_stddev = 0.87962566103423978
        p = get_parameterization(h.parameterization)
        base = h.base

        embed_scale = (
            math.sqrt(base.d_model) / (h.d_model * truncated_normal_stddev)
        ) ** (p.embed_init_var)
        # scale for tensors with d_model fan_in and truncated normal truncated to (-2, 2)
        d_model_scale = (
            math.sqrt(base.d_model) / (h.d_model * truncated_normal_stddev)
        ) ** (p.hidden_init_var)
        w_kv_scale = d_model_scale
        target_head_dim = h.n_q_per_kv * h.n_kv * h.d_head
        base_head_dim = base.n_q_per_kv * base.n_kv * base.d_head
        w_o_scale = (
            math.sqrt(base_head_dim) / (target_head_dim * truncated_normal_stddev)
        ) ** (p.hidden_init_var)
        w_up_scale = d_model_scale
        w_down_scale = (math.sqrt(base.d_ff) / (h.d_ff * truncated_normal_stddev)) ** (
            p.hidden_init_var
        )

        w_kv_shape = (h.layers, 2, h.d_model, h.n_kv, h.d_head)
        w_kv = w_kv_scale * jax.random.truncated_normal(
            fold_in_str(rng, "w_kv"), -2, 2, w_kv_shape, dtype=jnp.float32
        )

        ff_shape = (h.layers, h.d_model, h.d_ff)
        embed = embed_scale * jax.random.normal(
            jax_extra.fold_in_str(rng, "embed"), (h.vocab, h.d_model), dtype=jnp.float32
        )
        w_gate = w_up_scale * jax.random.truncated_normal(
            fold_in_str(rng, "w_gate"), -2, 2, ff_shape, dtype=jnp.float32
        )
        w_up = w_up_scale * jax.random.truncated_normal(
            fold_in_str(rng, "w_up"), -2, 2, ff_shape, dtype=jnp.float32
        )
        w_down = w_down_scale * jax.random.truncated_normal(
            fold_in_str(rng, "w_down"), -2, 2, ff_shape, dtype=jnp.float32
        )

        w_q_scale = d_model_scale
        w_q_shape = (h.layers, h.d_model, h.n_q_per_kv, h.n_kv, h.d_head)
        w_o_shape = w_q_shape
        unembed_scale = (
            math.sqrt(base.d_model) / (h.d_model * truncated_normal_stddev)
        ) ** (p.unembed_init_var)
        w_o = w_o_scale * jax.random.truncated_normal(
            fold_in_str(rng, "w_o"), -2, 2, w_o_shape, dtype=jnp.float32
        )

        if h.zero_queries:
            w_q = jnp.zeros(w_q_shape, dtype=jnp.float32)
        else:
            w_q = w_q_scale * jax.random.truncated_normal(
                fold_in_str(rng, "w_q"), -2, 2, w_q_shape, dtype=jnp.float32
            )

        if h.zero_unembed:
            unembed = jnp.zeros((h.vocab, h.d_model), dtype=jnp.float32)
        else:
            unembed = unembed_scale * jax.random.truncated_normal(
                fold_in_str(rng, "unembed"),
                -2,
                2,
                (h.vocab, h.d_model),
                dtype=jnp.float32,
            )

        # Initialize w_q_gate and w_k_routing with new shapes
        w_q_gate_shape = (h.layers, h.n_partitions, h.n_q_per_kv, h.n_kv, h.d_model)
        w_q_gate = d_model_scale * jax.random.truncated_normal(
            fold_in_str(rng, "w_q_gate"),
            -2,
            2,
            w_q_gate_shape,
            dtype=jnp.float32,
        )

        w_k_routing_shape = (
            h.layers,
            h.n_partitions,
            h.n_kv,
            h.d_model,
        )  # TODO: see if we want a query head
        w_k_routing = d_model_scale * jax.random.truncated_normal(
            fold_in_str(rng, "w_k_routing"),
            -2,
            2,
            w_k_routing_shape,
            dtype=jnp.float32,
        )

        q_bias = jnp.ones(w_q_gate_shape[:-1], dtype=jnp.float32)
        arrays = Model(
            embed=embed,
            unembed=unembed,
            transformer=Transformer(
                ln1=ln1,
                ln2=ln2,
                w_q=w_q,
                w_kv=w_kv,
                w_o=w_o,
                w_gate=w_gate,
                w_up=w_up,
                w_down=w_down,
                w_q_gate=w_q_gate,
                w_k_routing=w_k_routing,
                q_bias=q_bias,
            ),
            final_layer_norm=final_layer_norm,
        )
        shardings = make_shardings(Model)
        return jax.tree.map(lax.with_sharding_constraint, arrays, shardings)

    @typechecked
    def forward_pass(
        self,
        h: Hparams,
        ids: u32[b"B/d L"],
        is_seq_start: bool_[b"B/d L"],
        step: u32[b""],
        total_steps: u32[b""],
    ) -> Tuple[f32[b"B/d L V/t"], StatsDict]:
        p = get_parameterization(h.parameterization)
        embed_mult = (h.d_model / h.base.d_model) ** -p.embed_param_mult
        hidden_mult = (h.d_model / h.base.d_model) ** -p.hidden_param_mult
        unembed_mult = (h.d_model / h.base.d_model) ** -p.unembed_param_mult

        # Initial embedding lookup.
        embed = embed_mult * shardops.all_gather(
            "V/t M/d -> V/t M", jnp.bfloat16(self.embed)
        )
        one_hot_ids = jax.nn.one_hot(ids, self.embed.shape[0])
        x = shardops.einsum_unreduced("B/d L V/t, V/t M -> B/d L M", one_hot_ids, embed)
        x = shardops.psum_scatter("B/d L M -> B/d L M/t", x)

        L = ids.shape[1]
        segment_ids = jnp.cumsum(is_seq_start, axis=1)
        segment_mask: bool_[b"B/d L L"] = (
            segment_ids[:, :, jnp.newaxis] == segment_ids[:, jnp.newaxis, :]
        )
        segment_mask: bool_[b"B/d L L 1 1"] = segment_mask[
            ..., jnp.newaxis, jnp.newaxis
        ]  # add axes for q_per_k, num_kv_heads dimensions
        causal_mask: bool_[b"1 L L 1 1"] = jnp.tril(
            jnp.ones((L, L), dtype=jnp.bool_), 0
        )[jnp.newaxis, ..., jnp.newaxis, jnp.newaxis]
        causal_mask: bool_[b"B/d L L 1 1"] = jnp.logical_and(segment_mask, causal_mask)

        if h.apply_rope:
            rope_table = RopeTable.create(L, h)

        if h.apply_alibi:
            alibi = Alibi.create(h)

        ##### Transformer blocks.
        @explicit_activation_checkpointing
        @typechecked
        def loop_body(
            carry: Tuple[bf16[b"B/d L M/t"], u32[b""], u32[b""]],
            layer_weights: TransformerLayer,
        ) -> Tuple[Tuple[bf16[b"B/d L M/t"], u32[b""], u32[b""]], StatsDict]:
            stats = {}
            x, step, total_steps = carry
            # Pre-attention RMSNorm
            ln1 = shardops.all_gather("M/t/d -> M", jnp.float32(layer_weights.ln1))
            gx = shardops.all_gather("B/d L M/t -> B/d L M", x)
            nx = jnp.bfloat16(rms_norm(gx) * ln1)

            # Attention, using Grouped Query Attention and RoPE position embeddings.
            w_q = shardops.all_gather(
                "M/d Q K/t D -> M Q K/t D", jnp.bfloat16(layer_weights.w_q)
            )
            q = save_for_backward(
                hidden_mult
                * shardops.einsum_unreduced(
                    "B/d L M, M Q K/t D -> B/d L Q K/t D", nx, w_q
                )
            )
            if h.apply_rope:
                q = rope_table.apply("L D -> 1 L 1 1 D", q)

            w_kv = shardops.all_gather(
                "2 M/d K/t D -> 2 M K/t D", jnp.bfloat16(layer_weights.w_kv)
            )
            k, v = hidden_mult * shardops.einsum_unreduced(
                "B/d L M, k_v M K/t D -> k_v B/d L K/t D", nx, w_kv
            )
            k = save_for_backward(k)
            v = save_for_backward(v)
            if h.apply_rope:
                k = rope_table.apply("L d -> 1 L 1 d", k)
<<<<<<< HEAD

            w_q_gate = shardops.all_gather(
                "n_partitions Q K/t M/d -> n_partitions Q K/t M",
                layer_weights.w_q_gate,
            )
            w_k_routing = shardops.all_gather(
                "n_partitions K/t M/d -> n_partitions K/t M", layer_weights.w_k_routing
            )
            # query gate identifies a partition of the keys it wants
            q_gate = shardops.einsum_unreduced(
                "B/d L M, n_partitions Q K/t M -> B/d L Q K/t n_partitions",
                jax.lax.stop_gradient(gx),
                w_q_gate,
            )
            # key routing routes the each key to aspecific partition
            k_route = shardops.einsum_unreduced(
                "B/d L M, n_partitions K/t M -> B/d L K/t n_partitions",
                jax.lax.stop_gradient(gx),
                w_k_routing,
            )
            # TODO: add biases to q
            # temp = 0.01 + 20 * (jnp.float32(step) / jnp.float32(total_steps))
            # sigmoid (q_gate + bias) # want them to select all the keys => pretty close to 1 at first
            # bias = vector * scale
            # METRIC: track bias decay over time
            # idea: since clusters are decaying over time, we can also decay it manually as a function of step
            q_bias = einops.rearrange(
                layer_weights.q_bias, "n_partitions Q K -> Q K n_partitions"
            )
            q_gate = jax.nn.sigmoid(q_gate)
            k_route = jax.nn.softmax(k_route, axis=-1)
            # report q_gate average to metrics
            # q_gate = what cluster clusters matter
            # k_c = whats the most important cluster
            # softmask = soft selection of clusters based on q_gate-k_c alignment
            softmask = shardops.einsum_unreduced(
                "B/d Qlen Q K/t n_partitions, B/d Klen K/t n_partitions -> B/d Qlen Klen Q K/t",
                q_gate,
                k_route,
            )
            stats["softmask"] = get_stats(softmask * causal_mask)

            # TODO: apply softmask/hardmask before softmax to probs
=======
>>>>>>> 22a6957d

            logit_scale = jax.lax.select(
                h.parameterization.lower() == "mup",
                h.a_attn * math.sqrt(h.base.d_head) / h.d_head,
                1.0 / math.sqrt(h.d_head),
            )
            logits = logit_scale * shardops.einsum_unreduced(
                "B/d Qlen Q K/t D, B/d Klen K/t D -> B/d Qlen Klen Q K/t",
                q,
                k,
                preferred_element_type=jnp.float32,
            )
            if h.apply_alibi:
                logits = alibi.apply(logits)
<<<<<<< HEAD

            # TODO: emit min of the max(query-key alignments)
            max_qk_alignment = einops.reduce(
                logits, "B Qlen Klen Q K -> B Qlen Q K", "max"
            )
            stats["max_qk_alignment"] = get_stats(max_qk_alignment)
            min_max_qk_alignment = einops.reduce(
                max_qk_alignment,
                "B Qlen Q K -> B Q K",
                "min",
            )
            stats["min_max_qk_alignment"] = get_stats(min_max_qk_alignment)
            stats["logits"] = get_stats(logits)
            raw_probs = jnp.bfloat16(
                quiet_softmax(jnp.where(causal_mask, logits, -1e10))
            )
            total_raw_probs = jax.lax.stop_gradient(
                einops.reduce(raw_probs, "B Qlen Klen Q K -> B Qlen Q K", "sum")
            )
            stats["total_raw_probs"] = get_stats(total_raw_probs)
            # apply softmask
            apply_softmask = step >= h.softmask_start_fraction * total_steps
            apply_hardmask = step >= h.hardmask_start_fraction * total_steps
            softmask_logits = jax.lax.stop_gradient(logits) + jnp.log(softmask + 1e-6)
            softmask_logits = jnp.where(
                (causal_mask * softmask) != 0, softmask_logits, -1e10
            )
            softmask_probs = jnp.bfloat16(quiet_softmax(softmask_logits))
            cluster_recall = einops.reduce(
                jax.lax.stop_gradient(raw_probs) * softmask,
                "B Qlen Klen Q K -> B Qlen Q K",
                "sum",
            )  # how much of the total probability we recall after masking
            relative_cluster_recall = jnp.where(
                total_raw_probs > 0, cluster_recall / total_raw_probs, 1
            )
            softmask_keys_retrieved = einops.reduce(
                softmask * causal_mask, "B Qlen Klen Q K -> B Qlen Q K", "sum"
            )  # approximating the number of keys retrieved
            stats["cluster_recall"] = get_stats(cluster_recall)
            stats["relative_cluster_recall"] = get_stats(relative_cluster_recall)
            stats["log_cluster_recall"] = get_stats(jnp.log(cluster_recall + 1e-6))
            n_zero_attended_keys = einops.reduce(
                jnp.where(softmask_keys_retrieved == 0, 1, 0),
                "B Qlen Q K -> B Q K",
                "sum",
            )
            stats["n_zero_attended_keys"] = get_stats(n_zero_attended_keys)
            stats["softmask_keys_retrieved"] = get_stats(softmask_keys_retrieved)
            probs = jax.lax.select(
                apply_softmask, jnp.bfloat16(softmask_probs), raw_probs
            )
            soft_retrieved_percent = softmask_keys_retrieved / jnp.sum(
                causal_mask, axis=2
            )
            stats["soft_retrieved_percent"] = get_stats(soft_retrieved_percent)
            stats["log_soft_retrieved_percent"] = get_stats(
                jnp.log(soft_retrieved_percent + 1e-6)
            )
            k_parition_selection = jnp.argmax(k_route, axis=-1)
            hard_k_route = jax.nn.one_hot(k_parition_selection, h.n_partitions)
            hard_q_gate = (
                q_gate > h.hard_q_threshold
            )  # does this mean if no q clusters have >.5 the keys are entirely dropped despite selecting a cluster
            hardmask = shardops.einsum_unreduced(
                "B/d Qlen Q K/t n_partitions, B/d Klen K/t n_partitions -> B/d Qlen Klen Q K/t",
                hard_q_gate,
                hard_k_route,
            )
            hardmask_logits = jnp.where(causal_mask * hardmask, logits, -1e10)
            hardmask_probs = jnp.bfloat16(quiet_softmax(hardmask_logits))
            probs = jax.lax.select(apply_hardmask, hardmask_probs, probs)
            hard_cluster_recall = einops.reduce(
                raw_probs * hardmask, "B Qlen Klen Q K -> B Qlen Q K", "sum"
            )
            stats["hard_cluster_recall"] = get_stats(hard_cluster_recall)
            hardmask_keys_retrieved = einops.reduce(
                hardmask * causal_mask,
                "B Qlen Klen Q K -> B Qlen Q K",
                "sum",
            )
            stats["hardmask_keys_retrieved"] = get_stats(hardmask_keys_retrieved)
            retrieved_percent = hardmask_keys_retrieved / jnp.sum(causal_mask, axis=2)
            stats["retrieved_percent"] = get_stats(retrieved_percent)
            # maybe we want a loss based on prob per token loaded, total_prob/total_tokens_loaded, if below threshold drop it
            # to raise precision?
            # to get total retrieved, get a one hot coding based on threhold, sum along a cluster index, divide by sum along causal mask's key axis

=======
            logits = jnp.where(causal_mask, logits, -1e10)
            probs = jnp.bfloat16(jax.nn.softmax(logits, axis=2))
>>>>>>> 22a6957d
            attn_out = shardops.einsum_unreduced(
                "B/d Qlen Klen Q K/t, B/d Klen K/t D -> B/d Qlen Q K/t D", probs, v
            )
            w_o = shardops.all_gather(
                "M/d Q K/t D -> M Q K/t D", jnp.bfloat16(layer_weights.w_o)
            )
            attn_out = hidden_mult * shardops.einsum_unreduced(
                "B/d Qlen Q K/t D, M Q K/t D -> B/d Qlen M", attn_out, w_o
            )
            attn_out = shardops.psum_scatter("B/d Qlen M -> B/d Qlen M/t", attn_out)
            x = save_for_backward(x + attn_out)

            # Pre-FFN RMSNorm
            ln2 = save_for_backward(
                shardops.all_gather("M/t/d -> M", jnp.float32(layer_weights.ln2))
            )
            gx = shardops.all_gather("B/d L M/t -> B/d L M", x)
            nx = jnp.bfloat16(rms_norm(gx) * ln2)

            # FFN, using SwiGLU
            w_gate = shardops.all_gather(
                "M/d F/t -> M F/t", jnp.bfloat16(layer_weights.w_gate)
            )
            gate_proj = save_for_backward(
                hidden_mult
                * shardops.einsum_unreduced("B/d L M, M F/t -> B/d L F/t", nx, w_gate)
            )
            w_up = shardops.all_gather(
                "M/d F/t -> M F/t", jnp.bfloat16(layer_weights.w_up)
            )
            up_proj = save_for_backward(
                hidden_mult
                * shardops.einsum_unreduced("B/d L M, M F/t -> B/d L F/t", nx, w_up)
            )
            y = jax.nn.swish(gate_proj) * up_proj
            w_down = shardops.all_gather(
                "M/d F/t -> M F/t", jnp.bfloat16(layer_weights.w_down)
            )

            ffn_out_mult = (h.d_ff / h.base.d_ff) ** -p.hidden_param_mult
            ffn_out = ffn_out_mult * shardops.einsum_unreduced(
                "B/d L F/t, M F/t -> B/d L M", y, w_down
            )
            ffn_out = shardops.psum_scatter("B/d L M -> B/d L M/t", ffn_out)

            return (jnp.bfloat16(x + ffn_out), step, total_steps), stats

        (x, _, _), layer_stats = jax.lax.scan(
            loop_body,
            (jnp.bfloat16(x), step, total_steps),
            self.transformer,
        )
        ret = {}
        for key, t in layer_stats.items():
            for layer in range(h.layers):
                ret[f"{layer}.{key}"] = Stats(
                    mean=t.mean[layer],
                    max=t.max[layer],
                    min=t.min[layer],
                    abs_max=t.abs_max[layer],
                    abs_mean=t.abs_mean[layer],
                    norm=t.norm[layer],
                )
        for key, value in layer_stats.items():
            ret[key] = Stats(
                max=jnp.max(value.max),
                min=jnp.min(value.min),
                mean=jnp.mean(value.mean),
                abs_max=jnp.max(value.abs_max),
                abs_mean=jnp.mean(value.abs_mean),
                norm=jnp.mean(value.norm),
            )

        ##### Final layernorm and output projection.
        x = shardops.all_gather("B/d L M/t -> B/d L M", x)
        ln = shardops.all_gather("M/t/d -> M", jnp.float32(self.final_layer_norm))
        x = jnp.bfloat16(rms_norm(x) * ln)
        unembed = unembed_mult * shardops.all_gather(
            "V/t M/d -> V/t M", jnp.bfloat16(self.unembed)
        )
        logits = shardops.einsum_unreduced(
            "B/d L M, V/t M -> B/d L V/t",
            x,
            unembed,
            preferred_element_type=jnp.float32,
        )

        return logits, ret

    @typechecked
    def loss(
        self, h: Hparams, batch: TokenBatch, step: u32[b""], total_steps: u32[b""]
    ) -> Tuple[f32[b""], Tuple[f32[b""], StatsDict]]:
        # Given sequence-packed targets:
        #   [[1, 2], [3, 4, 5], [6, 7, 8, 9]]
        # we want inputs:
        #   [[0, 1], [0, 3, 4], [0, 6, 7, 8]]
        # which we get by shifting the targets right by 1 and
        # masking sequence-start tokens to 0.
        inputs = jnp.pad(batch.targets[:, :-1], pad_width=((0, 0), (1, 0)))
        is_seq_start: bool_[b"batch/d len"] = batch.is_seq_start
        inputs: u32[b"batch/d len"] = jnp.where(is_seq_start, 0, inputs)

        logits, stats_dict = self.forward_pass(
            h, inputs, is_seq_start, step, total_steps
        )
        max_logits: f32[b"batch/d len 1"] = lax.pmax(
            jnp.max(lax.stop_gradient(logits), axis=-1, keepdims=True), "t"
        )
        logits = logits - max_logits
        sum_logits = lax.psum(jnp.sum(jnp.exp(logits), axis=-1, keepdims=True), "t")
        logsumexp = jnp.log(sum_logits)
        logprobs: f32[b"batch/d len V/t"] = logits - logsumexp
        logprobs_at_targets = shardops.index_unreduced(
            "batch/d len [V/t], batch/d len -> batch/d len", logprobs, batch.targets
        )
        logprobs_at_targets = shardops.psum_scatter(
            "batch/d len -> batch/d len/t", logprobs_at_targets
        )
        tokens_in_global_batch = logprobs_at_targets.size * jax.lax.psum(1, ("d", "t"))
        ce_loss = -jnp.sum(logprobs_at_targets) / jnp.float32(tokens_in_global_batch)

        recall_loss = jnp.where(
            stats_dict["retrieved_percent"].mean > h.retrieve_budget,
            -stats_dict["log_cluster_recall"].mean
            + stats_dict["log_soft_retrieved_percent"].mean,
            -stats_dict["log_cluster_recall"].mean,
        )
        total_loss = ce_loss + recall_loss
        return (
            total_loss,
            (ce_loss, stats_dict),
        )


@pytree_dataclass
class Alibi:
    slopes: f32["K/t"]

    def create(hparams: Hparams) -> "Alibi":
        n_kv = hparams.n_kv
        start = 2.0 ** (-(2.0 ** -(jnp.log2(n_kv) - 3)))
        slopes = start * (start ** shardops.arange("t", n_kv))

        return Alibi(slopes=slopes)

    def apply(self, logits: f32["B/d Qlen Klen Q K/t"]) -> f32["1 Qlen Klen 1 K/t"]:
        Qlen = logits.shape[1]
        slopes = einops.rearrange(self.slopes, "K -> 1 1 1 K")

        position_bias = jnp.arange(Qlen)[None, :] - jnp.arange(Qlen)[:, None]
        position_bias = einops.rearrange(position_bias, "Qlen Klen -> Qlen Klen 1 1")

        bias: f32["1 Qlen Klen 1 K/t"] = einops.rearrange(
            position_bias * slopes, "Qlen Klen 1 K -> 1 Qlen Klen 1 K"
        )
        return logits + bias


@pytree_dataclass
class Alibi:
    slopes: f32["K/t"]

    def create(hparams: Hparams) -> "Alibi":
        n_kv = hparams.n_kv
        start = 2.0 ** (-(2.0 ** -(jnp.log2(n_kv) - 3)))
        slopes = start * (start ** shardops.arange("t", n_kv))

        return Alibi(slopes=slopes)

    def apply(self, logits: f32["B/d Qlen Klen Q K/t"]) -> f32["1 Qlen Klen 1 K/t"]:
        Qlen = logits.shape[1]
        slopes = einops.rearrange(self.slopes, "K -> 1 1 1 K")

        position_bias = jnp.arange(Qlen)[None, :] - jnp.arange(Qlen)[:, None]
        position_bias = einops.rearrange(position_bias, "Qlen Klen -> Qlen Klen 1 1")

        bias: f32["1 Qlen Klen 1 K/t"] = einops.rearrange(
            position_bias * slopes, "Qlen Klen 1 K -> 1 Qlen Klen 1 K"
        )
        return logits + bias


@pytree_dataclass
class RopeTable:
    sin: f32["len d_head2"]
    cos: f32["len d_head2"]

    @staticmethod
    def create(max_len: int, hparams: Hparams) -> "RopeTable":
        rope_max_timescale = hparams.rope_max_timescale
        d_head = hparams.d_head
        d = d_head // 2
        # endpoint=False is equivalent to what MaxText does. endpoint=True would be more natural, though.
        timescale = jnp.logspace(
            0, jnp.log10(jnp.float32(rope_max_timescale)), d, endpoint=False
        )
        position = jnp.arange(max_len, dtype=jnp.int32)
        sinusoid_inp = jnp.float32(position[:, jnp.newaxis]) / timescale[jnp.newaxis, :]
        sin = jnp.sin(sinusoid_inp)
        cos = jnp.cos(sinusoid_inp)
        return RopeTable(sin=sin, cos=cos)

    def apply(self, rearrange_spec, x):
        x1, x2 = jnp.split(x, 2, axis=-1)
        sin = einops.rearrange(self.sin, rearrange_spec)
        cos = einops.rearrange(self.cos, rearrange_spec)
        r1 = x1 * cos - x2 * sin
        r2 = x2 * cos + x1 * sin
        return jnp.append(r1, r2, axis=-1)


@typechecked
def rms_norm(
    x: Union[
        bf16[b"batch/d len M"],
        bf16[b"B/d L K/t D"],
        bf16[b"B/d L Q K/t D"],
    ]
) -> Union[
    bf16[b"batch/d len M"],
    bf16[b"B/d L K/t D"],
    bf16[b"B/d L Q K/t D"],
]:
    mean2 = save_for_backward(
        jnp.mean(jax.lax.square(jnp.float32(x)), axis=-1, keepdims=True)
    )
    return jnp.bfloat16(x * jax.lax.rsqrt(mean2 + 1e-6))


def quiet_softmax(logits: f32["B Qlen Klen Q K"]) -> f32["B Qlen Klen Q K"]:
    """softmax with 0 logit padding, drop logits that have negative alignment"""
    max_logits = jnp.maximum(
        einops.reduce(logits, "B Qlen Klen Q K -> B Qlen 1 Q K", "max"), 0.0
    )
    stable_logits = logits - max_logits
    probs = (jnp.exp(stable_logits)) / (
        jnp.exp(-max_logits)
        + einops.reduce(
            jnp.exp(stable_logits),
            "B Qlen Klen Q K -> B Qlen 1 Q K",
            "sum",
        )
    )
    return probs


@pytree_dataclass
class Metrics:
    loss: f32[b""]
    learning_rate: f32[b""]
    grad_norm: f32[b""]
    raw_grad_norm: f32[b""]
    total_loss: f32[b""]


@dataclass(frozen=True)
class TrainingHparams:
    adam_b1: float
    adam_b2: float
    adam_eps: float
    adam_eps_root: float
    weight_decay: float
    warmup_steps: int
    steps: int
    steps_for_lr: int
    cosine_learning_rate_final_fraction: float
    learning_rate: float
    tokens: TokenBatchParams
    seed: int
    queue: Optional[str] = None
    n_log_iterations: Optional[int] = 5000
    use_grad_clip: Optional[bool] = True
    use_gpu: Optional[bool] = False
    use_single_worker: Optional[bool] = False
    use_multistage_training: Optional[bool] = False


@pytree_dataclass
class State:
    weights: Model
    adam_mu: Model
    adam_nu: Model

    @staticmethod
    def init(hparams: Hparams, rng: PRNGKey) -> "State":
        weights = Model.init(hparams, rng)
        adam_mu = jax.tree.map(lambda p: p * 0.0, weights)
        adam_nu = jax.tree.map(lambda p: p * 0.0, weights)
        return State(weights=weights, adam_mu=adam_mu, adam_nu=adam_nu)


@partial(jax.jit, static_argnums=(2))
@shardtypes.scope
def eval_model(
    state: State,
    step: u32[b""],
    h: Hparams,
    batch: TokenBatch,
) -> Tuple[f32[b""], Tuple[f32[b""], StatsDict]]:
    @partial(shardtypes.typed_shard_map, check_rep=False)
    def eval_model_shard(
        state: State, step: u32[b""], batch: TokenBatch
    ) -> Tuple[f32[b""], f32[b""], StatsDict]:
        (
            (
                loss,
                (ce_loss, stats_dict),
            ),
            _,
        ) = jax.value_and_grad(
            lambda weights: weights.loss(
                h, batch, step, jnp.uint32(0)
            ),  # we want to use hard mask here, so  total_steps=0
            has_aux=True,
        )(state.weights)
        loss = jax.lax.psum(loss, ("d", "t"))
        ce_loss = jax.lax.psum(ce_loss, ("d", "t"))
        return loss, ce_loss, stats_dict

    return eval_model_shard(state, step, batch)


@partial(jax.jit, static_argnums=(2, 3), donate_argnums=(0,))
@shardtypes.scope
def training_step(
    state: State,
    step: u32[b""],
    h: Hparams,
    hparams: TrainingHparams,
    batch: TokenBatch,
) -> Tuple[State, Tuple[Metrics, StatsDict]]:
    @partial(
        shardtypes.typed_shard_map, check_rep=False
    )  # check_rep=False for https://github.com/google/jax/issues/20335
    def sharded_step(
        state: State, step: u32[b""], batch: TokenBatch
    ) -> Tuple[State, Tuple[Metrics, StatsDict]]:
        (
            (
                loss,
                (ce_loss, stats_dict),
            ),
            grad,
        ) = jax.value_and_grad(
            lambda weights: weights.loss(
                h, batch, jnp.uint32(step), jnp.uint32(hparams.steps)
            ),
            has_aux=True,
        )(state.weights)
        # Gradients have already been reduced across chips because the gradient of the weight `all_gather`
        # is weight-gradient `psum_scatter`. Loss, on the other hand, hasn't been reduced across chips: if we
        # did that inside the autodiff, we'd be double-reducing the loss, effectively multiplying it by the
        # amount of data parallelism.
        #
        # So we reduce the loss across chips _outside_ the autodiff.
        loss = jax.lax.psum(loss, ("d", "t"))
        ce_loss = jax.lax.psum(ce_loss, ("d", "t"))

        # Other than global-norm of gradients, no other communication is needed during the weight update,
        # because weights and grads are already fully sharded, as checked below.

        # Calculate learning rate from step number.
        # We use linear warmup then cosine decay. See https://arxiv.org/pdf/2307.09288.pdf section 2.2
        warmup_lr = (
            jnp.float32(step) / jnp.float32(hparams.warmup_steps)
        ) * hparams.learning_rate
        cosine = jnp.cos(
            jnp.pi
            * (
                jnp.float32(step - hparams.warmup_steps)
                / jnp.float32(hparams.steps_for_lr - hparams.warmup_steps)
            )
        )
        cosine_lr = hparams.learning_rate * (
            hparams.cosine_learning_rate_final_fraction
            + (1 - hparams.cosine_learning_rate_final_fraction) * (cosine * 0.5 + 0.5)
        )
        lr = jnp.where(step < hparams.warmup_steps, warmup_lr, cosine_lr)

        # AdamW optimizer with global gradient clipping.
        grad_leaves, grad_treedef = jax.tree_util.tree_flatten(grad)
        grad_leaves = [
            shardops.pmean_across_replicas(pspec, g)
            for g, pspec in zip(
                grad_leaves, tree_leaves(shardtypes.make_partition_specs(State))
            )
        ]
        global_norm_square = jnp.float32(0.0)
        for key, g in vars(grad.transformer).items():
            if "q_clusters" in key or "k_clusters" in key or "q_bias" in key:
                continue
            assert g.dtype == jnp.float32
            global_norm_square += jnp.sum(jax.lax.square(g))
        global_norm_square = jax.lax.psum(global_norm_square, ("d", "t"))
        global_norm = jnp.sqrt(global_norm_square)

        base = h.base

        p = get_parameterization(h.parameterization)
        target_head_dim = h.n_q_per_kv * h.n_kv * h.d_head
        base_head_dim = base.n_q_per_kv * base.n_kv * base.d_head

        embed_lr_scale = h.gamma_embed * (h.d_model / base.d_model) ** -p.embed_lr
        unembed_lr_scale = h.gamma_unembed * (h.d_model / base.d_model) ** -p.unembed_lr

        lr_scales = Model(
            embed=embed_lr_scale,
            unembed=unembed_lr_scale,
            transformer=Transformer(
                ln1=1.0,
                ln2=1.0,
                w_q=h.gamma_hidden * (h.d_model / base.d_model) ** -p.hidden_lr,
                w_kv=h.gamma_hidden * (h.d_model / base.d_model) ** -p.hidden_lr,
                w_o=h.gamma_hidden * (target_head_dim / base_head_dim) ** -p.hidden_lr,
                w_gate=h.gamma_hidden * (h.d_model / base.d_model) ** -p.hidden_lr,
                w_up=h.gamma_hidden * (h.d_model / base.d_model) ** -p.hidden_lr,
                w_down=h.gamma_hidden * (h.d_ff / base.d_ff) ** -p.hidden_lr,
                w_q_gate=1.0,
                w_k_routing=1.0,
                q_bias=1.0,
            ),
            final_layer_norm=1.0,
        )

        if hparams.use_grad_clip:
            clip_value = 1.0
            rescale = jnp.minimum(1.0, clip_value / global_norm)
        else:
            rescale = 1.0

        new_ps = []
        new_mus = []
        new_nus = []
        for p, g, mu, nu, spec, lr_scale in zip(
            tree_leaves(state.weights),
            grad_leaves,
            tree_leaves(state.adam_mu),
            tree_leaves(state.adam_nu),
            tree_leaves(shardtypes.make_partition_specs(State)),
            tree_leaves(lr_scales),
        ):
            # Gradient clipping
            g = g * rescale
            # Adam scaling
            mu = (1 - hparams.adam_b1) * g + hparams.adam_b1 * mu
            nu = (1 - hparams.adam_b2) * jax.lax.square(g) + hparams.adam_b2 * nu
            # We need step numbers to start at 1, not 0. Otherwise the bias correction produces NaN.
            completed_steps = step + 1
            mu_hat = mu / (1 - jnp.float32(hparams.adam_b1) ** completed_steps)
            nu_hat = nu / (1 - jnp.float32(hparams.adam_b2) ** completed_steps)
            # as per C.5. in https://arxiv.org/pdf2407.05872
            # they mention introducing hp a, b to below function,
            # TODO: test and see if a = b = something besides 1
            g = jnp.arctan2(mu_hat, jnp.sqrt(nu_hat))

            # Weight decay
            g += hparams.weight_decay * p
            # Learning rate
            g *= lr * lr_scale

            # Apply update
            new_ps.append(p - g)
            new_mus.append(mu)
            new_nus.append(nu)

        new_state = State(
            weights=jax.tree_util.tree_unflatten(grad_treedef, new_ps),
            adam_mu=jax.tree_util.tree_unflatten(grad_treedef, new_mus),
            adam_nu=jax.tree_util.tree_unflatten(grad_treedef, new_nus),
        )
        metrics = Metrics(
            loss=ce_loss,
            learning_rate=lr,
            grad_norm=global_norm * rescale,
            raw_grad_norm=global_norm,
            total_loss=loss,
        )
        return new_state, (metrics, stats_dict)

    return sharded_step(state, step, batch)


@dataclass(frozen=True)
class Paths:
    root_working_dir: str
    model_name: Optional[str]


@dataclass(frozen=True)
class MeshConfig:
    d: int
    t: int


@dataclass(frozen=True)
class Config:
    model: Hparams
    training: TrainingHparams
    paths: Paths
    num_hosts: int
    checkpoint_interval: int
    mesh: MeshConfig
    io: training_io.IOConfig
    flat_tokens: Optional[FlatTokensParams] = None
    hf_dataset: Optional[HuggingFaceDataParams] = None

    def __post_init__(self):
        assert (
            self.flat_tokens is not None or self.hf_dataset is not None
        ), "Must provide either flat_tokens or hf_dataset."
        assert not (
            self.flat_tokens is not None and self.hf_dataset is not None
        ), "Should not specify both flat_tokens and hf_dataset."

    @cached_property
    def training_data(self) -> Union[FlatTokensParams, HuggingFaceDataParams]:
        return self.flat_tokens or self.hf_dataset


def main_contained(config, logger):
    """Main program, which does not access external services except as specified by config.paths or logger."""
    # Use partitionable (and hopefully fusable!) RNG.
    #
    # This is slower in compute time than 'unsafe_rbg' with flag '--xla_tpu_spmd_rng_bit_generator_unsafe=true',
    # but hopefully faster in memory time because it's fusable.
    # TODO: check this is true and if not, provide our own that actually is fusable.

    # 4x 1 chip (2 cores) per process:
    if config.training.use_single_worker:
        os.environ["TPU_CHIPS_PER_HOST_BOUNDS"] = "1,1,1"
        os.environ["TPU_HOST_BOUNDS"] = "1,1,1"
    jax.config.update("jax_threefry_partitionable", True)
    with Mesh(
        mesh_utils.create_device_mesh([config.mesh.d, config.mesh.t], jax.devices()),
        ("d", "t"),
    ):
        root_rng = jax.random.PRNGKey(config.training.seed)

        loader = get_loader("train", config.training_data, config.training.tokens)
        assert (
            config.model.vocab > loader.max_token_id
        ), f"{config.model.vocab} vs {loader.max_token_id}"
        config_name = hydra.core.hydra_config.HydraConfig.get()["job"]["config_name"]
        model_name = (
            config.paths.model_name
            if config.paths.model_name
            else get_model_name(config_name)
        )
        model_dir = os.path.join(config.paths.root_working_dir, model_name)
        print(model_name)
        training_io.mkdir(model_dir)
        state = jax.jit(partial(State.init, config.model))(
            fold_in_str(root_rng, "init")
        )
        #
        # Do we apply variance scaling because we want the distribution to be IID or is it also because we want it to be uniform and normal?

        state, start_step = training_io.load_checkpoint_if_it_exists(
            model_dir, state, config.io
        )

        # Explicitly compile training step, to record XLA HLO graph.
        # See https://bnikolic.co.uk/blog/python/jax/2022/02/22/jax-outputgraph-rev
        c_training_step = training_step.lower(
            state, jnp.uint32(0), config.model, config.training, loader.load(0)
        ).compile()
        date = datetime.datetime.now().strftime("%Y_%m_%d_%H_%M_%S")
        # training_io.save_hlo_svg(os.path.join(model_dir, f'training_step_optimized_hlo_{date}.svg'), c_training_step)
        n_log_iterations = config.training.n_log_iterations or 5000
        log_interval = math.ceil(config.training.steps / n_log_iterations)
        print(f"{log_interval=}")

        cum_metrics = None
        cum_stats = None

        def update_metrics(metrics: Metrics, stats_dict: StatsDict):
            nonlocal cum_metrics, cum_stats
            if cum_metrics is None:
                cum_metrics = metrics
                cum_stats = CumulativeStatsDict.create()
            else:
                cum_metrics.loss += metrics.loss
                cum_metrics.grad_norm += metrics.grad_norm
                cum_metrics.raw_grad_norm += metrics.raw_grad_norm
                cum_metrics.learning_rate += metrics.learning_rate
                cum_metrics.total_loss += metrics.total_loss
            cum_stats.update(stats_dict)

        start_time = time.time()

        for step in range(start_step, config.training.steps):
            if step % config.checkpoint_interval == 0 and step > start_step:
                training_io.save_checkpoint(model_dir, step, state, config.io)

            # We profile on the second step, because the first step has a long pause for XLA
            # compilation and initial shuffle buffer loading.
            if training_io.is_device_0() and step == start_step + 1:
                jax.block_until_ready(state)
                training_io.start_profile()
                profile_start = time.time()

            state, output = c_training_step(state, jnp.uint32(step), loader.load(step))

            # if half way point and multistage training is enabled, double seq length and halve batch size
            if (
                step == config.training.steps // 2
                and config.training.use_multistage_training
            ):
                print("updating seq length and batch size")
                tokens = replace(
                    config.training.tokens,
                    len=config.training.tokens.len * 2,
                    batch=max(config.mesh.d, config.training.tokens.batch // 2),
                )
                config = replace(
                    config, training=replace(config.training, tokens=tokens)
                )
                loader = get_loader(
                    "train", config.training_data, config.training.tokens
                )
                c_training_step = training_step.lower(
                    state,
                    jnp.uint32(0),
                    config.model,
                    config.training,
                    loader.load(step),
                ).compile()

            batch = loader.load(step)
            state, (metrics, stats_dict) = c_training_step(
                state, jnp.uint32(step), batch
            )

            # Run profile for two steps, to include data loading time in between them.
            if training_io.is_device_0() and step == start_step + 2:
                jax.block_until_ready(state)
                profile_duration = time.time() - profile_start
                training_io.stop_profile(model_dir)

                # Print MFU, including (one step of) data loading time.
                print(f"Profile time: {profile_duration}s for 2 steps.")
                model_params = jax.tree.reduce(
                    operator.add, jax.tree.map(lambda w: w.size, state.weights)
                )
                tokens = batch.targets.size
                print(f"Model params: {model_params:_}")
                print(f"Tokens: {tokens:_}")
                device_flops = training_io.get_flops_per_device()
                num_devices = jax.device_count()
                print(
                    f"MFU (projections only): {100 * (2 * 6 * model_params * tokens / (num_devices * profile_duration)) / device_flops:.2f}% MFU"
                )

            if step % log_interval == 0:
                if cum_metrics:
                    cum_metrics = Metrics(
                        loss=cum_metrics.loss / log_interval,
                        learning_rate=cum_metrics.learning_rate / log_interval,
                        grad_norm=cum_metrics.grad_norm / log_interval,
                        raw_grad_norm=cum_metrics.raw_grad_norm / log_interval,
                        total_loss=cum_metrics.total_loss / log_interval,
                    )
                    cum_stats = cum_stats.average()
                else:
                    cum_metrics = metrics
                    cum_stats = stats_dict
                training_io.log(step, logger, cum_metrics, cum_stats)
                cum_metrics = metrics
                cum_stats = CumulativeStatsDict.create()
                cum_stats.update(stats_dict)
            else:
                update_metrics(metrics, stats_dict)

        end_time = time.time()
        print(f"Total time: {end_time - start_time:.2f} seconds")

        print("Evaluating final model...")
        loader = get_loader("validation", config.training_data, config.training.tokens)

        total_loss = 0.0
        num_batches = config.training.steps // 10

        for step in range(num_batches):
            batch = loader.load(step)
            _, loss, stats_dict = eval_model(
                state, jnp.uint32(step), config.model, batch
            )
            total_loss += loss

        avg_loss = total_loss / num_batches
        perplexity = jnp.exp(avg_loss)
        if training_io.is_device_0():
            print(f"\nEvaluation Results:")
            print(f"Average Loss: {avg_loss:.4f}")
            print(f"Perplexity: {perplexity:.4f}")

            if logger:
                logger.report_scalar(
                    series="eval",
                    title="final_loss",
                    value=avg_loss,
                    iteration=config.training.steps,
                )
                logger.report_scalar(
                    series="eval",
                    title="final_perplexity",
                    value=perplexity,
                    iteration=config.training.steps,
                )


def clear_tpu_locks():
    try:
        raw_pids = subprocess.run(
            ["lsof", "-w", "/dev/accel0"], capture_output=True, text=True
        ).stdout
        pids = set()
        for line in raw_pids.splitlines()[1:]:
            parts = line.split()
            if len(parts) > 1:
                pids.add(parts[1])
        for pid in pids:
            os.kill(int(pid), signal.SIGTERM)
        if pids:
            os.remove("/tmp/libtpu_lockfile")
    except Exception as e:
        print(f"Error clearing TPU locks: {e}")
        pass


def get_filtered_overrides():
    """Get filtered override strings from Hydra config, excluding certain overrides."""
    overrides = hydra.core.hydra_config.HydraConfig.get()["job"]["override_dirname"]
    ignore_overrides = ["training.queue", "flat_tokens.filespec"]
    return [
        f"{override.lstrip('+').split('=')[0].split('.')[-1]}={override.split('=')[1]}"
        for override in overrides.split(",")
        if override and override.lstrip("+").split("=")[0] not in ignore_overrides
    ]


def get_model_name(config_name: str):
    overrides = get_filtered_overrides()
    overrides = "_".join(overrides)
    return f"{config_name}_{overrides}" if overrides else config_name


@hydra.main(config_path="configs", version_base=None)
def main(config):
    config = jax_extra.make_dataclass_from_dict(Config, config)
    if config.training.queue:
        config_name = hydra.core.hydra_config.HydraConfig.get()["job"]["config_name"]
        task_name = (
            config.paths.model_name
            if config.paths.model_name
            else get_model_name(config_name)
        )
        git_branch_name = subprocess.run(
            ["git", "rev-parse", "--abbrev-ref", "HEAD"],
            check=True,
            stdout=subprocess.PIPE,
            stderr=subprocess.PIPE,
            text=True,
        ).stdout.strip()
        task = Task.init(
            project_name=f"{config_name}/{git_branch_name}", task_name=task_name
        )

        # Add git branch and filtered overrides as tags
        override_tags = get_filtered_overrides()
        task.add_tags([git_branch_name] + override_tags)

        if config.training.use_gpu:
            task.set_packages("requirements-gpu.txt")
        else:
            task.set_packages("requirements-tpu.txt")

        result = subprocess.run(
            ["datasets-cli", "env"], capture_output=True, text=True, check=True
        )

        print("Datasets CLI Environment:")
        print(result.stdout)

        logger = task.get_logger()
        task.execute_remotely(queue_name=config.training.queue)
        task.launch_multi_node(
            config.num_hosts, wait=True, queue=config.training.queue + "-workers"
        )
        clear_tpu_locks()
        jax.distributed.initialize(
            os.environ["MASTER_ADDR"] + ":" + os.environ["MASTER_PORT"],
            num_processes=int(os.environ["WORLD_SIZE"]),
            process_id=int(os.environ["RANK"]),
        )
    else:
        logger = None
    main_contained(config, logger)

    if not training_io.is_device_0():
        task.set_system_tags((task.get_system_tags() or []) + ["hidden"])


if __name__ == "__main__":
    main()<|MERGE_RESOLUTION|>--- conflicted
+++ resolved
@@ -98,7 +98,6 @@
     rope_max_timescale: int
     apply_rope: Optional[bool] = True
     apply_alibi: Optional[bool] = False
-<<<<<<< HEAD
     softmask_start_fraction: float = 1.0
     hardmask_start_fraction: float = 1.0
     hard_q_threshold: float = 0.5
@@ -180,8 +179,6 @@
                 norm=v.norm / self.count,
             )
         return averaged_stats
-=======
->>>>>>> 22a6957d
 
 
 def get_parameterization(style: str, fully_aligned: bool = True):
@@ -534,7 +531,6 @@
             v = save_for_backward(v)
             if h.apply_rope:
                 k = rope_table.apply("L d -> 1 L 1 d", k)
-<<<<<<< HEAD
 
             w_q_gate = shardops.all_gather(
                 "n_partitions Q K/t M/d -> n_partitions Q K/t M",
@@ -578,8 +574,6 @@
             stats["softmask"] = get_stats(softmask * causal_mask)
 
             # TODO: apply softmask/hardmask before softmax to probs
-=======
->>>>>>> 22a6957d
 
             logit_scale = jax.lax.select(
                 h.parameterization.lower() == "mup",
@@ -594,7 +588,6 @@
             )
             if h.apply_alibi:
                 logits = alibi.apply(logits)
-<<<<<<< HEAD
 
             # TODO: emit min of the max(query-key alignments)
             max_qk_alignment = einops.reduce(
@@ -683,10 +676,6 @@
             # to raise precision?
             # to get total retrieved, get a one hot coding based on threhold, sum along a cluster index, divide by sum along causal mask's key axis
 
-=======
-            logits = jnp.where(causal_mask, logits, -1e10)
-            probs = jnp.bfloat16(jax.nn.softmax(logits, axis=2))
->>>>>>> 22a6957d
             attn_out = shardops.einsum_unreduced(
                 "B/d Qlen Klen Q K/t, B/d Klen K/t D -> B/d Qlen Q K/t D", probs, v
             )
@@ -820,30 +809,6 @@
             total_loss,
             (ce_loss, stats_dict),
         )
-
-
-@pytree_dataclass
-class Alibi:
-    slopes: f32["K/t"]
-
-    def create(hparams: Hparams) -> "Alibi":
-        n_kv = hparams.n_kv
-        start = 2.0 ** (-(2.0 ** -(jnp.log2(n_kv) - 3)))
-        slopes = start * (start ** shardops.arange("t", n_kv))
-
-        return Alibi(slopes=slopes)
-
-    def apply(self, logits: f32["B/d Qlen Klen Q K/t"]) -> f32["1 Qlen Klen 1 K/t"]:
-        Qlen = logits.shape[1]
-        slopes = einops.rearrange(self.slopes, "K -> 1 1 1 K")
-
-        position_bias = jnp.arange(Qlen)[None, :] - jnp.arange(Qlen)[:, None]
-        position_bias = einops.rearrange(position_bias, "Qlen Klen -> Qlen Klen 1 1")
-
-        bias: f32["1 Qlen Klen 1 K/t"] = einops.rearrange(
-            position_bias * slopes, "Qlen Klen 1 K -> 1 Qlen Klen 1 K"
-        )
-        return logits + bias
 
 
 @pytree_dataclass

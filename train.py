--- conflicted
+++ resolved
@@ -70,18 +70,18 @@
 @dataclass(frozen=True)
 class BaseWidths:
     d_model: int
-    n_h: int
+    n_q_per_kv: int
+    n_kv: int
     d_head: int
-    d_compressed: int
     d_ff: int
 
 
 @dataclass(frozen=True)
 class Hparams:
     d_model: int
-    n_h: int
+    n_q_per_kv: int
+    n_kv: int
     d_head: int
-    d_compressed: int
     d_ff: int
 
     vocab: int
@@ -102,17 +102,12 @@
     gamma_hidden: float
     gamma_unembed: float
 
-<<<<<<< HEAD
-    # clustering parameters
-    clustering_start_fraction: float = (
-        0.0  # When to start applying clustering mask, as a fraction of total steps
-    )
-=======
     # fields for position embeddings
     rope_max_timescale: int
     apply_rope: Optional[bool] = True
     apply_alibi: Optional[bool] = False
->>>>>>> 805a70ae
+
+    clustering_start_fraction: float = 0.0
 
 
 def get_parameterization(style: str, fully_aligned: bool = True):
@@ -249,20 +244,15 @@
 class TransformerLayer:
     ln1: f32["d_model/t/d"]
     ln2: f32["d_model/t/d"]
-    ln_compressed: f32["d_compressed/t/d"]
-    ln_q_nope: f32["d_head_half/t/d"]
-    ln_k_nope: f32["d_head_half/t/d"]
-    w_q_pe: f32["d_model/d n_h/t d_head_half"]
-    w_q_nope: f32["d_model/d n_h/t d_head_half"]
-    w_k_pe: f32["d_model/d/t d_head_half"]
-    w_k_compressed: f32["d_model/d/t d_compressed"]
-    w_k_nope: f32["d_compressed/d n_h/t d_head_half"]
-    w_v: f32["d_model/d n_h/t d_head"]
-    w_o: f32["d_model/d n_h/t d_head"]
+    ln_q_nope: f32["d_head/t/d"]
+    ln_k_nope: f32["d_head/t/d"]
+    w_q: f32["d_model/d n_q_per_kv n_kv/t d_head"]
+    w_kv: f32["2 d_model/d n_kv/t d_head"]
+    w_o: f32["d_model/d n_q_per_kv n_kv/t d_head"]
     w_gate: f32["d_model/d d_ff/t"]
     w_up: f32["d_model/d d_ff/t"]
     w_down: f32["d_model/d d_ff/t"]
-    clusters: f32["n_clusters n_h/t d_head_half/d"]
+    clusters: f32["n_clusters n_q_per_kv n_kv/t d_head/d"]
 
 
 Transformer = Array["layers", TransformerLayer]
@@ -281,9 +271,8 @@
         # https://github.com/google/jax/issues/20390 for ones_like with sharding.
         ln1 = jnp.ones((h.layers, h.d_model), dtype=jnp.float32)
         ln2 = jnp.ones((h.layers, h.d_model), dtype=jnp.float32)
-        ln_compressed = jnp.ones((h.layers, h.d_compressed), dtype=jnp.float32)
-        ln_q_nope = jnp.ones((h.layers, h.d_head // 2), dtype=jnp.float32)
-        ln_k_nope = jnp.ones((h.layers, h.d_head // 2), dtype=jnp.float32)
+        ln_q_nope = jnp.ones((h.layers, h.d_head), dtype=jnp.float32)
+        ln_k_nope = jnp.ones((h.layers, h.d_head), dtype=jnp.float32)
         final_layer_norm = jnp.ones((h.d_model,), dtype=jnp.float32)
 
         # All of wi/wq/wo/wo/w_kv use truncated_normal initializers with 'fan_in' scaling,
@@ -301,8 +290,8 @@
             math.sqrt(base.d_model) / (h.d_model * truncated_normal_stddev)
         ) ** (p.hidden_init_var)
 
-        target_head_dim = h.n_h * h.d_head
-        base_head_dim = base.n_h * base.d_head
+        target_head_dim = h.n_q_per_kv * h.n_kv * h.d_head
+        base_head_dim = base.n_q_per_kv * base.n_kv * base.d_head
         w_o_scale = (
             math.sqrt(base_head_dim) / (target_head_dim * truncated_normal_stddev)
         ) ** (p.hidden_init_var)
@@ -326,30 +315,28 @@
         )
 
         w_q_scale = d_model_scale
-        w_q_shape = (h.layers, h.d_model, h.n_h, h.d_head)
-        w_o_shape = w_q_shape
+        w_q_shape = (h.layers, h.d_model, h.n_q_per_kv, h.n_kv, h.d_head)
+        w_kv_shape = (h.layers, 2, h.d_model, h.n_kv, h.d_head)
+        w_o_shape = (h.layers, h.d_model, h.n_q_per_kv, h.n_kv, h.d_head)
+
+        if h.zero_queries:
+            w_q = jnp.zeros(w_q_shape, dtype=jnp.float32)
+        else:
+            w_q = w_q_scale * jax.random.truncated_normal(
+                fold_in_str(rng, "w_q"), -2, 2, w_q_shape, dtype=jnp.float32
+            )
+
+        w_kv = w_q_scale * jax.random.truncated_normal(
+            fold_in_str(rng, "w_kv"), -2, 2, w_kv_shape, dtype=jnp.float32
+        )
+
+        w_o = w_o_scale * jax.random.truncated_normal(
+            fold_in_str(rng, "w_o"), -2, 2, w_o_shape, dtype=jnp.float32
+        )
+
         unembed_scale = (
             math.sqrt(base.d_model) / (h.d_model * truncated_normal_stddev)
         ) ** (p.unembed_init_var)
-        w_o = w_o_scale * jax.random.truncated_normal(
-            fold_in_str(rng, "w_o"), -2, 2, w_o_shape, dtype=jnp.float32
-        )
-
-        # Split query projection into PE and non-PE components
-        d_head_half = h.d_head // 2
-        w_q_pe_shape = (h.layers, h.d_model, h.n_h, d_head_half)
-        w_q_nope_shape = w_q_pe_shape
-
-        if h.zero_queries:
-            w_q_pe = jnp.zeros(w_q_pe_shape, dtype=jnp.float32)
-            w_q_nope = jnp.zeros(w_q_nope_shape, dtype=jnp.float32)
-        else:
-            w_q_pe = w_q_scale * jax.random.truncated_normal(
-                fold_in_str(rng, "w_q_pe"), -2, 2, w_q_pe_shape, dtype=jnp.float32
-            )
-            w_q_nope = w_q_scale * jax.random.truncated_normal(
-                fold_in_str(rng, "w_q_nope"), -2, 2, w_q_nope_shape, dtype=jnp.float32
-            )
 
         if h.zero_unembed:
             unembed = jnp.zeros((h.vocab, h.d_model), dtype=jnp.float32)
@@ -362,48 +349,7 @@
                 dtype=jnp.float32,
             )
 
-        # Split w_kv into separate k_pe, k_compressed, k_nope, and v projections
-        d_head_half = h.d_head // 2
-        w_kv_scale = d_model_scale
-        d_compressed_scale = math.sqrt(base.d_compressed) / (
-            h.d_compressed * truncated_normal_stddev
-        ) ** (p.hidden_init_var)
-        w_k_pe_shape = (h.layers, h.d_model, d_head_half)
-        w_k_compressed_shape = (
-            h.layers,
-            h.d_model,
-            h.d_compressed,
-        )
-        w_k_nope_shape = (
-            h.layers,
-            h.d_compressed,
-            h.n_h,
-            d_head_half,
-        )
-        w_k_pe = w_kv_scale * jax.random.truncated_normal(
-            fold_in_str(rng, "w_k_pe"), -2, 2, w_k_pe_shape, dtype=jnp.float32
-        )
-        w_k_compressed = w_kv_scale * jax.random.truncated_normal(
-            fold_in_str(rng, "w_k_compressed"),
-            -2,
-            2,
-            w_k_compressed_shape,
-            dtype=jnp.float32,
-        )
-        w_k_nope = d_compressed_scale * jax.random.truncated_normal(
-            fold_in_str(rng, "w_k_nope"), -2, 2, w_k_nope_shape, dtype=jnp.float32
-        )
-        w_v = w_kv_scale * jax.random.truncated_normal(
-            fold_in_str(rng, "w_v"),
-            -2,
-            2,
-            (h.layers, h.d_model, h.n_h, h.d_head),
-            dtype=jnp.float32,
-        )
-
-        ln_compressed = jnp.ones((h.layers, h.d_compressed), dtype=jnp.float32)
-
-        clusters_shape = (h.layers, h.n_clusters, h.n_h, d_head_half)
+        clusters_shape = (h.layers, h.n_clusters, h.n_q_per_kv, h.n_kv, h.d_head)
         clusters = d_model_scale * jax.random.truncated_normal(
             fold_in_str(rng, "clusters"), -2, 2, clusters_shape, dtype=jnp.float32
         )
@@ -416,15 +362,10 @@
             transformer=Transformer(
                 ln1=ln1,
                 ln2=ln2,
-                ln_compressed=ln_compressed,
                 ln_q_nope=ln_q_nope,
                 ln_k_nope=ln_k_nope,
-                w_q_pe=w_q_pe,
-                w_q_nope=w_q_nope,
-                w_k_pe=w_k_pe,
-                w_k_compressed=w_k_compressed,
-                w_k_nope=w_k_nope,
-                w_v=w_v,
+                w_q=w_q,
+                w_kv=w_kv,
                 w_o=w_o,
                 w_gate=w_gate,
                 w_up=w_up,
@@ -462,13 +403,13 @@
         segment_mask: bool_[b"B/d L L"] = (
             segment_ids[:, :, jnp.newaxis] == segment_ids[:, jnp.newaxis, :]
         )
-        segment_mask: bool_[b"B/d L L 1"] = segment_mask[
-            ..., jnp.newaxis
-        ]  # add axis for heads dimension
-        causal_mask: bool_[b"1 L L 1"] = jnp.tril(jnp.ones((L, L), dtype=jnp.bool_), 0)[
-            jnp.newaxis, ..., jnp.newaxis
-        ]
-        causal_mask: bool_[b"B/d L L 1"] = jnp.logical_and(segment_mask, causal_mask)
+        segment_mask: bool_[b"B/d L L 1 1"] = segment_mask[
+            ..., jnp.newaxis, jnp.newaxis
+        ]  # add axes for q_per_k, num_kv_heads dimensions
+        causal_mask: bool_[b"1 L L 1 1"] = jnp.tril(
+            jnp.ones((L, L), dtype=jnp.bool_), 0
+        )[jnp.newaxis, ..., jnp.newaxis, jnp.newaxis]
+        causal_mask: bool_[b"B/d L L 1 1"] = jnp.logical_and(segment_mask, causal_mask)
 
         if h.apply_rope:
             rope_table = RopeTable.create(L, h)
@@ -480,93 +421,35 @@
         @explicit_activation_checkpointing
         # @typechecked
         def loop_body(
-            x: bf16[b"B/d L M/t"], layer_weights: TransformerLayer
-        ) -> Tuple[bf16[b"B/d L M/t"], f32[b""], Tuple[()]]:
+            x: bf16["B/d L M/t"], layer_weights: TransformerLayer
+        ) -> Tuple[bf16["B/d L M/t"], f32[""], Tuple[()]]:
             # Pre-attention RMSNorm
             ln1 = shardops.all_gather("M/t/d -> M", jnp.float32(layer_weights.ln1))
             gx = shardops.all_gather("B/d L M/t -> B/d L M", x)
             nx = jnp.bfloat16(rms_norm(gx) * ln1)
 
-            # Split query into PE and non-PE components
-            w_q_pe = shardops.all_gather(
-                "M/d H/t half_D -> M H/t half_D", jnp.bfloat16(layer_weights.w_q_pe)
-            )
-            w_q_nope = shardops.all_gather(
-                "M/d H/t half_D -> M H/t half_D", jnp.bfloat16(layer_weights.w_q_nope)
-            )
-
-            q_pe = save_for_backward(
+            w_q = shardops.all_gather(
+                "M/d Q K/t D -> M Q K/t D", jnp.bfloat16(layer_weights.w_q)
+            )
+            q = save_for_backward(
                 hidden_mult
                 * shardops.einsum_unreduced(
-                    "B/d L M, M H/t half_D -> B/d L H/t half_D", nx, w_q_pe
+                    "B/d L M, M Q K/t D -> B/d L Q K/t D", nx, w_q
                 )
             )
-            q_pe = rope_table.apply("L half_D -> 1 L 1 half_D", q_pe)
-
-            q_nope = save_for_backward(
-                hidden_mult
-                * shardops.einsum_unreduced(
-                    "B/d L M, M H/t half_D -> B/d L H/t half_D", nx, w_q_nope
-                )
-            )
-<<<<<<< HEAD
-
-            q = jnp.concatenate([q_pe, q_nope], axis=-1)
-
-            w_k_compressed = shardops.all_gather(
-                "M/d/t C -> M C", jnp.bfloat16(layer_weights.w_k_compressed)
-            )
-            k_compressed = hidden_mult * shardops.einsum_unreduced(
-                "B/d L M, M C -> B/d L C", nx, w_k_compressed
-            )
-            k_compressed = save_for_backward(k_compressed)
-
-            ln_compressed = shardops.all_gather(
-                "C/t/d -> C", jnp.float32(layer_weights.ln_compressed)
-            )
-            n_k_compressed = jnp.bfloat16(rms_norm(k_compressed) * ln_compressed)
-
-            w_k_nope = shardops.all_gather(
-                "C/d H/t half_D -> C H/t half_D", jnp.bfloat16(layer_weights.w_k_nope)
-            )
-            k_nope = hidden_mult * shardops.einsum_unreduced(
-                "B/d L C, C H/t half_D -> B/d L H/t half_D", n_k_compressed, w_k_nope
-            )
-
-            k_nope = save_for_backward(k_nope)
-
-            w_k_pe = shardops.all_gather(
-                "M/d/t half_D -> M half_D", jnp.bfloat16(layer_weights.w_k_pe)
-            )
-            k_pe = hidden_mult * shardops.einsum_unreduced(
-                "B/d L M, M half_D -> B/d L half_D", nx, w_k_pe
-            )
-            k_pe = einops.rearrange(k_pe, "B L half_D -> B L 1 half_D")
-            k_pe = save_for_backward(rope_table.apply("L half_D -> 1 L 1 half_D", k_pe))
-            local_h = k_nope.shape[2]
-            k_pe = einops.repeat(k_pe, "B L 1 half_D -> B L H half_D", H=local_h)
-
-            k = jnp.concatenate([k_pe, k_nope], axis=-1)
-
-            w_v = shardops.all_gather(
-                "M/d K/t D -> M K/t D", jnp.bfloat16(layer_weights.w_v)
-=======
             if h.apply_rope:
                 q = rope_table.apply("L D -> 1 L 1 1 D", q)
 
             w_kv = shardops.all_gather(
                 "2 M/d K/t D -> 2 M K/t D", jnp.bfloat16(layer_weights.w_kv)
->>>>>>> 805a70ae
-            )
-            v = hidden_mult * shardops.einsum_unreduced(
-                "B/d L M, M H/t D -> B/d L H/t D", nx, w_v
-            )
+            )
+            k, v = hidden_mult * shardops.einsum_unreduced(
+                "B/d L M, k_v M K/t D -> k_v B/d L K/t D", nx, w_kv
+            )
+            k = save_for_backward(k)
             v = save_for_backward(v)
-<<<<<<< HEAD
-=======
             if h.apply_rope:
-                k = rope_table.apply("L d -> 1 L 1 d", k)
->>>>>>> 805a70ae
+                k = rope_table.apply("L D -> 1 L 1 D", k)
 
             logit_scale = jax.lax.select(
                 h.parameterization.lower() == "mup",
@@ -574,118 +457,117 @@
                 1.0 / math.sqrt(h.d_head),
             )
             logits = logit_scale * shardops.einsum_unreduced(
-                "B/d Qlen H/t D, B/d Klen H/t D -> B/d Qlen Klen H/t",
+                "B/d Qlen Q K/t D, B/d Klen K/t D -> B/d Qlen Klen Q K/t",
                 q,
                 k,
                 preferred_element_type=jnp.float32,
             )
-<<<<<<< HEAD
             # clustering
             clusters = shardops.all_gather(
-                "n_clusters H/t half_D/d -> n_clusters H/t half_D",
+                "n_clusters Q K/t D/d -> n_clusters Q K/t D",
                 layer_weights.clusters,
             )
-            # Normalize clusters to have L2 norm of 1 along the half_D dimension
+            # Normalize clusters to have L2 norm of 1 along the D dimension
             clusters = clusters / jnp.linalg.norm(clusters, axis=-1, keepdims=True)
 
             cluster_alignment = shardops.einsum_unreduced(
-                "n_clusters H/t half_D, n_clusters2 H/t half_D -> H/t n_clusters n_clusters2",
+                "n_clusters Q K/t D, n_clusters2 Q K/t D -> Q K/t n_clusters n_clusters2",
                 clusters,
                 clusters,
             )
             # Mask out self-alignment (diagonal) since it will always be 1
-            cluster_mask = 1.0 - jnp.eye(h.n_clusters)[None]
+            cluster_mask = 1.0 - jnp.eye(h.n_clusters)[None, None]
             cluster_alignment = cluster_alignment * cluster_mask
             # Average over non-diagonal elements
             avg_cluster_alignment = einops.reduce(
-                cluster_alignment, "H n_clusters n_clusters2 -> H n_clusters", "mean"
+                cluster_alignment,
+                "Q K n_clusters n_clusters2 -> Q K n_clusters",
+                "mean",
             ) * (
                 h.n_clusters / (h.n_clusters - 1)
             )  # Adjust for removed diagonal
 
-            # Apply layer norm to q_nope and k_nope before clustering
+            # Apply layer norm to q and k before clustering
             ln_q_nope = shardops.all_gather(
-                "half_D/t/d -> half_D", jnp.float32(layer_weights.ln_q_nope)
+                "D/t/d -> D", jnp.float32(layer_weights.ln_q_nope)
             )
             ln_k_nope = shardops.all_gather(
-                "half_D/t/d -> half_D", jnp.float32(layer_weights.ln_k_nope)
-            )
-
-            nq_nope = jnp.bfloat16(rms_norm(q_nope) * ln_q_nope)
-            nk_nope = jnp.bfloat16(rms_norm(k_nope) * ln_k_nope)
-
+                "D/t/d -> D", jnp.float32(layer_weights.ln_k_nope)
+            )
+            nq = jnp.bfloat16(rms_norm(q) * ln_q_nope)  # B/d L Q K/t D
+            nk = jnp.bfloat16(rms_norm(k) * ln_k_nope)  # B/d L K/t D
+
+            # Compute alignments with clusters
             q_alignment = shardops.einsum_unreduced(
-                "B/d Qlen H/t half_D, n_clusters H/t half_D -> B/d H/t Qlen n_clusters",
-                lax.stop_gradient(nq_nope),
+                "B/d L Q K/t D, n_clusters Q K/t D -> B/d Q K/t L n_clusters",
+                lax.stop_gradient(nq),
                 clusters,
             )
             k_alignment = shardops.einsum_unreduced(
-                "B/d Klen H/t half_D, n_clusters H/t half_D -> B/d H/t Klen n_clusters",
-                lax.stop_gradient(nk_nope),
+                "B/d L K/t D, n_clusters Q K/t D -> B/d Q K/t L n_clusters",
+                lax.stop_gradient(nk),
                 clusters,
             )
             q_to_cluster = jnp.argmax(q_alignment, axis=-1)
+            k_to_cluster = jnp.argmax(k_alignment, axis=-1)
             cluster_q_alignment_mask = einops.rearrange(
                 jax.nn.one_hot(q_to_cluster, h.n_clusters),
-                "B H Qlen n_clusters -> B H n_clusters Qlen 1",
-            )
-            k_to_cluster = jnp.argmax(k_alignment, axis=-1)
+                "B Q K Qlen n_clusters ->  B Q K n_clusters Qlen 1",  # Broadcast to match attention dims
+            )
             cluster_k_alignment_mask = einops.rearrange(
                 jax.nn.one_hot(k_to_cluster, h.n_clusters),
-                "B H Qlen n_clusters -> B H n_clusters Qlen 1",
+                "B Q K Klen n_clusters -> B Q K n_clusters Klen 1",  # Broadcast to match attention dims
             )
             k_to_cluster = einops.rearrange(
                 k_to_cluster,
-                "B H Klen -> B Klen 1 H",
+                "B Q K Klen -> B Klen 1 Q K",
             )
             q_to_cluster = einops.rearrange(
                 q_to_cluster,
-                "B H Qlen -> B 1 Qlen H",
-            )
-
+                "B Q K Qlen -> B 1 Qlen Q K",
+            )
             qk_mask = q_to_cluster == k_to_cluster
-
             # Apply clustering mask using jnp.where
             att_mask = jnp.where(
                 use_clustering, jnp.logical_and(causal_mask, qk_mask), causal_mask
             )
 
+            # Select vectors based on cluster assignments
             q_selected = (
-                einops.rearrange(q_nope, "B Qlen H half_D -> B H 1 Qlen half_D")
+                einops.rearrange(q, "B Qlen Q K D -> B Q K 1 Qlen D")
                 * cluster_q_alignment_mask
             )
             k_selected = (
-                einops.rearrange(k_nope, "B Qlen H half_D -> B H 1 Qlen half_D")
+                einops.rearrange(k, "B Klen K D -> B 1 K 1 Klen D")
                 * cluster_k_alignment_mask
             )
 
+            # Compute alignment scalars
             q_alignment_scalar = einops.reduce(
                 q_selected,
-                "B H n_clusters Qlen half_D -> ",
+                "B Q K n_clusters Qlen D -> ",
                 "mean",
             )
             k_alignment_scalar = einops.reduce(
-                k_selected * cluster_k_alignment_mask,
-                "B H n_clusters Qlen half_D -> ",
+                k_selected,
+                "B Q K n_clusters Klen D -> ",
                 "mean",
             )
 
             logits = jnp.where(att_mask, logits, -1e10)
-=======
+
             if h.apply_alibi:
                 logits = alibi.apply(logits)
             logits = jnp.where(causal_mask, logits, -1e10)
->>>>>>> 805a70ae
             probs = jnp.bfloat16(jax.nn.softmax(logits, axis=2))
             attn_out = shardops.einsum_unreduced(
-                "B/d Qlen Klen H/t, B/d Klen H/t D -> B/d Qlen H/t D", probs, v
-            )
-
+                "B/d Qlen Klen Q K/t, B/d Klen K/t D -> B/d Qlen Q K/t D", probs, v
+            )
             w_o = shardops.all_gather(
-                "M/d H/t D -> M H/t D", jnp.bfloat16(layer_weights.w_o)
+                "M/d Q K/t D -> M Q K/t D", jnp.bfloat16(layer_weights.w_o)
             )
             attn_out = hidden_mult * shardops.einsum_unreduced(
-                "B/d Qlen H/t D, M H/t D -> B/d Qlen M", attn_out, w_o
+                "B/d Qlen Q K/t D, M Q K/t D -> B/d Qlen M", attn_out, w_o
             )
             attn_out = shardops.psum_scatter("B/d Qlen M -> B/d Qlen M/t", attn_out)
             x = save_for_backward(x + attn_out)
@@ -832,8 +714,8 @@
     @staticmethod
     def create(max_len: int, hparams: Hparams) -> "RopeTable":
         rope_max_timescale = hparams.rope_max_timescale
-        d_head_half = hparams.d_head // 2
-        d = d_head_half // 2
+        d_head = hparams.d_head
+        d = d_head // 2
         # endpoint=False is equivalent to what MaxText does. endpoint=True would be more natural, though.
         timescale = jnp.logspace(
             0, jnp.log10(jnp.float32(rope_max_timescale)), d, endpoint=False
@@ -858,12 +740,14 @@
     x: Union[
         bf16[b"batch/d len M"],
         bf16[b"batch/d len d_compressed"],
-        bf16[b"batch/d len h/t half_D"],
+        bf16[b"batch/d len Q K/t D"],
+        bf16[b"batch/d len K/t D"],
     ]
 ) -> Union[
     bf16[b"batch/d len M"],
     bf16[b"batch/d len d_compressed"],
-    bf16[b"batch/d len h/t half_D"],
+    bf16[b"batch/d len Q K/t D"],
+    bf16[b"batch/d len K/t D"],
 ]:
     mean2 = save_for_backward(
         jnp.mean(jax.lax.square(jnp.float32(x)), axis=-1, keepdims=True)
@@ -990,8 +874,8 @@
         base = h.base
 
         p = get_parameterization(h.parameterization)
-        target_head_dim = h.n_h * h.d_head
-        base_head_dim = base.n_h * base.d_head
+        target_head_dim = h.n_kv * h.n_q_per_kv * h.d_head
+        base_head_dim = base.n_kv * base.n_q_per_kv * base.d_head
 
         embed_lr_scale = h.gamma_embed * (h.d_model / base.d_model) ** -p.embed_lr
         unembed_lr_scale = h.gamma_unembed * (h.d_model / base.d_model) ** -p.unembed_lr
@@ -1002,17 +886,10 @@
             transformer=Transformer(
                 ln1=1.0,
                 ln2=1.0,
-                ln_compressed=1.0,
-                ln_q_nope=1.0,
-                ln_k_nope=1.0,
-                w_q_pe=h.gamma_hidden * (h.d_model / base.d_model) ** -p.hidden_lr,
-                w_q_nope=h.gamma_hidden * (h.d_model / base.d_model) ** -p.hidden_lr,
-                w_k_pe=h.gamma_hidden * (h.d_model / base.d_model) ** -p.hidden_lr,
-                w_k_compressed=h.gamma_hidden
-                * (h.d_model / base.d_model) ** -p.hidden_lr,
-                w_k_nope=h.gamma_hidden
-                * (h.d_compressed / base.d_compressed) ** -p.hidden_lr,
-                w_v=h.gamma_hidden * (h.d_model / base.d_model) ** -p.hidden_lr,
+                ln_q_nope=h.gamma_hidden * (h.d_model / base.d_model) ** -p.hidden_lr,
+                ln_k_nope=h.gamma_hidden * (h.d_model / base.d_model) ** -p.hidden_lr,
+                w_q=h.gamma_hidden * (target_head_dim / base_head_dim) ** -p.hidden_lr,
+                w_kv=h.gamma_hidden * (h.d_model / base.d_model) ** -p.hidden_lr,
                 w_o=h.gamma_hidden * (target_head_dim / base_head_dim) ** -p.hidden_lr,
                 w_gate=h.gamma_hidden * (h.d_model / base.d_model) ** -p.hidden_lr,
                 w_up=h.gamma_hidden * (h.d_model / base.d_model) ** -p.hidden_lr,

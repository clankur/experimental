"""Main training loop, including the model, loss function, and optimizer."""

from collections import namedtuple
import operator
import os
import signal
import subprocess
import time

import env

env.set_variables()
import shardlib.shardtypes as shardtypes

shardtypes.register_with_typeguard()
import gcsfs  # Needed for clearml setup

import datetime
from functools import cached_property, partial
from typing import Any, Optional, Tuple, Union
import hydra
from typeguard import typechecked
from dataclasses import dataclass, replace
import jax
from jax import lax
from jax.sharding import PartitionSpec
import jax.numpy as jnp
import math
from input_loader import (
    FlatTokensParams,
    HuggingFaceDataParams,
    TokenBatch,
    TokenBatchParams,
    get_loader,
)
from shardlib.shardtypes import (
    bf16,
    bool_,
    f32,
    pytree_dataclass,
    u32,
    make_shardings,
    Array,
)
import shardlib.shardops as shardops

P = PartitionSpec
import einops
import jax_extra
from jax_extra import fold_in_str, explicit_activation_checkpointing, save_for_backward
import os
import training_io
from clearml import Task
from jax.experimental import mesh_utils
from jax.sharding import Mesh
from jax.tree_util import tree_leaves

PRNGKey = Any


# TODO:
# setup cluster centroids
# compute q_alignment = q dot centroid,  k_alignment = k dot centroid
# reduce q_alignment, k_alignment to scalar values
# loss -= q_alignment + k_alignment
# lax.stop_gradient(q_alignment)
# lax.stop_gradient(k_alignment)


@dataclass(frozen=True)
class BaseWidths:
    d_model: int
    n_h: int
    d_head: int
    d_compressed: int
    d_ff: int


@dataclass(frozen=True)
class Hparams:
    d_model: int
    n_h: int
    d_head: int
    d_compressed: int
    d_ff: int

    vocab: int
    layers: int
    base: BaseWidths
    n_clusters: int

    # fields for position embeddings
    rope_max_timescale: int

    # parameters for mup
    a_attn: float
    a_output: float
    zero_queries: bool
    zero_unembed: bool

    # parameters for exp scaling
    parameterization: str
    fully_aligned: bool
    gamma_embed: float
    gamma_hidden: float
    gamma_unembed: float

    # clustering parameters
    clustering_start_fraction: float = (
        0.0  # When to start applying clustering mask, as a fraction of total steps
    )


def get_parameterization(style: str, fully_aligned: bool = True):
    Parameterization = namedtuple(
        "Parameterization",
        [
            "embed_init_var",
            "embed_param_mult",
            "embed_lr",
            "embed_grad",
            "hidden_init_var",
            "hidden_param_mult",
            "hidden_lr",
            "hidden_grad",
            "unembed_init_var",
            "unembed_param_mult",
            "unembed_lr",
            "unembed_grad",
        ],
    )

    base_params = {
        "sp": Parameterization(
            embed_init_var=0.0,
            embed_param_mult=0.0,
            embed_lr=0.0,
            embed_grad=0.5,
            hidden_init_var=1.0,
            hidden_param_mult=0.0,
            hidden_lr=1.0,
            hidden_grad=0.5,
            unembed_init_var=1.0,
            unembed_param_mult=0.0,
            unembed_lr=1.0,
            unembed_grad=0.0,
        ),
        "mup": Parameterization(
            embed_init_var=1.0,
            embed_param_mult=0.5,
            embed_lr=0.5,
            embed_grad=0.5,
            hidden_init_var=1.0,
            hidden_param_mult=0.0,
            hidden_lr=1.0,
            hidden_grad=1.0,
            unembed_init_var=1.0,
            unembed_param_mult=0.5,
            unembed_lr=0.5,
            unembed_grad=0.5,
        ),
        "ntk": Parameterization(
            embed_init_var=0.0,
            embed_param_mult=0.0,
            embed_lr=0.0,
            embed_grad=0.5,
            hidden_init_var=0.0,
            hidden_param_mult=0.5,
            hidden_lr=0.5,
            hidden_grad=1.0,
            unembed_init_var=0.0,
            unembed_param_mult=0.5,
            unembed_lr=0.5,
            unembed_grad=0.5,
        ),
        "mean-field": Parameterization(
            embed_init_var=0.0,
            embed_param_mult=0.0,
            embed_lr=0.0,
            embed_grad=1.0,
            hidden_init_var=0.0,
            hidden_param_mult=0.5,
            hidden_lr=0.5,
            hidden_grad=1.5,
            unembed_init_var=0.0,
            unembed_param_mult=1.0,
            unembed_lr=0.0,
            unembed_grad=1.0,
        ),
    }

    style = style.lower()
    if style not in base_params:
        raise ValueError(f"Unknown parameterization style: {style}")

    params = base_params[style]._asdict()

    if not fully_aligned:
        if style == "sp":
            params.update(
                {
                    "embed_lr": 0.0,
                    "hidden_lr": 0.5,
                    "unembed_lr": 0.5,
                }
            )
        elif style == "mup":
            params.update(
                {
                    "embed_lr": 0.5,
                    "hidden_lr": 0.5,
                    "unembed_lr": 0.0,
                }
            )
        elif style == "ntk":
            params.update(
                {
                    "embed_lr": 0.0,
                    "hidden_lr": 0.0,
                    "unembed_lr": 0.0,
                }
            )
        elif style == "mean-field":
            params.update(
                {
                    "embed_lr": 0.0,
                    "hidden_lr": 0.0,
                    "unembed_lr": -0.5,
                }
            )

    return Parameterization(**params)


@pytree_dataclass
class SyntheticMetrics:
    avg_confidence: f32[b""]
    avg_char_confidence: f32[b""]
    max_char_confidence: f32[b""]
    avg_start_char_confidence: f32[b""]
    avg_final_char_confidence: f32[b""]


@pytree_dataclass
class TransformerLayer:
    ln1: f32["d_model/t/d"]
    ln2: f32["d_model/t/d"]
    ln_compressed: f32["d_compressed/t/d"]
    ln_q_nope: f32["d_head_half/t/d"]
    ln_k_nope: f32["d_head_half/t/d"]
    w_q_pe: f32["d_model/d n_h/t d_head_half"]
    w_q_nope: f32["d_model/d n_h/t d_head_half"]
    w_k_pe: f32["d_model/d/t d_head_half"]
    w_k_compressed: f32["d_model/d/t d_compressed"]
    w_k_nope: f32["d_compressed/d n_h/t d_head_half"]
    w_v: f32["d_model/d n_h/t d_head"]
    w_o: f32["d_model/d n_h/t d_head"]
    w_gate: f32["d_model/d d_ff/t"]
    w_up: f32["d_model/d d_ff/t"]
    w_down: f32["d_model/d d_ff/t"]
    clusters: f32["n_clusters n_h/t d_head_half/d"]


Transformer = Array["layers", TransformerLayer]


@pytree_dataclass
class Model:
    embed: f32["vocab/t d_model/d"]
    unembed: f32["vocab/t d_model/d"]
    transformer: Transformer
    final_layer_norm: f32["d_model/d/t"]

    @staticmethod
    @typechecked
    def init(h: Hparams, rng: PRNGKey) -> "Model":
        # https://github.com/google/jax/issues/20390 for ones_like with sharding.
        ln1 = jnp.ones((h.layers, h.d_model), dtype=jnp.float32)
        ln2 = jnp.ones((h.layers, h.d_model), dtype=jnp.float32)
        ln_compressed = jnp.ones((h.layers, h.d_compressed), dtype=jnp.float32)
        ln_q_nope = jnp.ones((h.layers, h.d_head // 2), dtype=jnp.float32)
        ln_k_nope = jnp.ones((h.layers, h.d_head // 2), dtype=jnp.float32)
        final_layer_norm = jnp.ones((h.d_model,), dtype=jnp.float32)

        # All of wi/wq/wo/wo/w_kv use truncated_normal initializers with 'fan_in' scaling,
        # i.e. variance set to 1.0/fan_in.
        # The constant is stddev of standard normal truncated to (-2, 2)
        truncated_normal_stddev = 0.87962566103423978
        p = get_parameterization(h.parameterization)
        base = h.base

        embed_scale = (
            math.sqrt(base.d_model) / (h.d_model * truncated_normal_stddev)
        ) ** (p.embed_init_var)
        # scale for tensors with d_model fan_in and truncated normal truncated to (-2, 2)
        d_model_scale = (
            math.sqrt(base.d_model) / (h.d_model * truncated_normal_stddev)
        ) ** (p.hidden_init_var)

        target_head_dim = h.n_h * h.d_head
        base_head_dim = base.n_h * base.d_head
        w_o_scale = (
            math.sqrt(base_head_dim) / (target_head_dim * truncated_normal_stddev)
        ) ** (p.hidden_init_var)
        w_up_scale = d_model_scale
        w_down_scale = (math.sqrt(base.d_ff) / (h.d_ff * truncated_normal_stddev)) ** (
            p.hidden_init_var
        )

        ff_shape = (h.layers, h.d_model, h.d_ff)
        embed = embed_scale * jax.random.normal(
            jax_extra.fold_in_str(rng, "embed"), (h.vocab, h.d_model), dtype=jnp.float32
        )
        w_gate = w_up_scale * jax.random.truncated_normal(
            fold_in_str(rng, "w_gate"), -2, 2, ff_shape, dtype=jnp.float32
        )
        w_up = w_up_scale * jax.random.truncated_normal(
            fold_in_str(rng, "w_up"), -2, 2, ff_shape, dtype=jnp.float32
        )
        w_down = w_down_scale * jax.random.truncated_normal(
            fold_in_str(rng, "w_down"), -2, 2, ff_shape, dtype=jnp.float32
        )

        w_q_scale = d_model_scale
        w_q_shape = (h.layers, h.d_model, h.n_h, h.d_head)
        w_o_shape = w_q_shape
        unembed_scale = (
            math.sqrt(base.d_model) / (h.d_model * truncated_normal_stddev)
        ) ** (p.unembed_init_var)
        w_o = w_o_scale * jax.random.truncated_normal(
            fold_in_str(rng, "w_o"), -2, 2, w_o_shape, dtype=jnp.float32
        )

        # Split query projection into PE and non-PE components
        d_head_half = h.d_head // 2
        w_q_pe_shape = (h.layers, h.d_model, h.n_h, d_head_half)
        w_q_nope_shape = w_q_pe_shape

        if h.zero_queries:
            w_q_pe = jnp.zeros(w_q_pe_shape, dtype=jnp.float32)
            w_q_nope = jnp.zeros(w_q_nope_shape, dtype=jnp.float32)
        else:
            w_q_pe = w_q_scale * jax.random.truncated_normal(
                fold_in_str(rng, "w_q_pe"), -2, 2, w_q_pe_shape, dtype=jnp.float32
            )
            w_q_nope = w_q_scale * jax.random.truncated_normal(
                fold_in_str(rng, "w_q_nope"), -2, 2, w_q_nope_shape, dtype=jnp.float32
            )

        if h.zero_unembed:
            unembed = jnp.zeros((h.vocab, h.d_model), dtype=jnp.float32)
        else:
            unembed = unembed_scale * jax.random.truncated_normal(
                fold_in_str(rng, "unembed"),
                -2,
                2,
                (h.vocab, h.d_model),
                dtype=jnp.float32,
            )

        # Split w_kv into separate k_pe, k_compressed, k_nope, and v projections
        d_head_half = h.d_head // 2
        w_kv_scale = d_model_scale
        d_compressed_scale = math.sqrt(base.d_compressed) / (
            h.d_compressed * truncated_normal_stddev
        ) ** (p.hidden_init_var)
        w_k_pe_shape = (h.layers, h.d_model, d_head_half)
        w_k_compressed_shape = (
            h.layers,
            h.d_model,
            h.d_compressed,
        )
        w_k_nope_shape = (
            h.layers,
            h.d_compressed,
            h.n_h,
            d_head_half,
        )
        w_k_pe = w_kv_scale * jax.random.truncated_normal(
            fold_in_str(rng, "w_k_pe"), -2, 2, w_k_pe_shape, dtype=jnp.float32
        )
        w_k_compressed = w_kv_scale * jax.random.truncated_normal(
            fold_in_str(rng, "w_k_compressed"),
            -2,
            2,
            w_k_compressed_shape,
            dtype=jnp.float32,
        )
        w_k_nope = d_compressed_scale * jax.random.truncated_normal(
            fold_in_str(rng, "w_k_nope"), -2, 2, w_k_nope_shape, dtype=jnp.float32
        )
        w_v = w_kv_scale * jax.random.truncated_normal(
            fold_in_str(rng, "w_v"),
            -2,
            2,
            (h.layers, h.d_model, h.n_h, h.d_head),
            dtype=jnp.float32,
        )

        ln_compressed = jnp.ones((h.layers, h.d_compressed), dtype=jnp.float32)

        clusters_shape = (h.layers, h.n_clusters, h.n_h, d_head_half)
        clusters = d_model_scale * jax.random.truncated_normal(
            fold_in_str(rng, "clusters"), -2, 2, clusters_shape, dtype=jnp.float32
        )
        # Normalize clusters to have L2 norm of 1 along the half_D dimension
        clusters = clusters / jnp.linalg.norm(clusters, axis=-1, keepdims=True)

        arrays = Model(
            embed=embed,
            unembed=unembed,
            transformer=Transformer(
                ln1=ln1,
                ln2=ln2,
                ln_compressed=ln_compressed,
                ln_q_nope=ln_q_nope,
                ln_k_nope=ln_k_nope,
                w_q_pe=w_q_pe,
                w_q_nope=w_q_nope,
                w_k_pe=w_k_pe,
                w_k_compressed=w_k_compressed,
                w_k_nope=w_k_nope,
                w_v=w_v,
                w_o=w_o,
                w_gate=w_gate,
                w_up=w_up,
                w_down=w_down,
                clusters=clusters,
            ),
            final_layer_norm=final_layer_norm,
        )
        shardings = make_shardings(Model)
        return jax.tree.map(lax.with_sharding_constraint, arrays, shardings)

    @typechecked
    def forward_pass(
        self,
        h: Hparams,
        ids: u32[b"B/d L"],
        is_seq_start: bool_[b"B/d L"],
        use_clustering: u32[b""],
    ) -> Tuple[f32[b"B/d L V/t"], Tuple[f32[b""], f32[b""], f32[b""]]]:
        p = get_parameterization(h.parameterization)
        embed_mult = (h.d_model / h.base.d_model) ** -p.embed_param_mult
        hidden_mult = (h.d_model / h.base.d_model) ** -p.hidden_param_mult
        unembed_mult = (h.d_model / h.base.d_model) ** -p.unembed_param_mult

        # Initial embedding lookup.
        embed = embed_mult * shardops.all_gather(
            "V/t M/d -> V/t M", jnp.bfloat16(self.embed)
        )
        one_hot_ids = jax.nn.one_hot(ids, self.embed.shape[0])
        x = shardops.einsum_unreduced("B/d L V/t, V/t M -> B/d L M", one_hot_ids, embed)

        x = shardops.psum_scatter("B/d L M -> B/d L M/t", x)

        L = ids.shape[1]
        segment_ids = jnp.cumsum(is_seq_start, axis=1)
        segment_mask: bool_[b"B/d L L"] = (
            segment_ids[:, :, jnp.newaxis] == segment_ids[:, jnp.newaxis, :]
        )
        segment_mask: bool_[b"B/d L L 1"] = segment_mask[
            ..., jnp.newaxis
        ]  # add axis for heads dimension
        causal_mask: bool_[b"1 L L 1"] = jnp.tril(jnp.ones((L, L), dtype=jnp.bool_), 0)[
            jnp.newaxis, ..., jnp.newaxis
        ]
        causal_mask: bool_[b"B/d L L 1"] = jnp.logical_and(segment_mask, causal_mask)

        rope_table = RopeTable.create(L, h)

        ##### Transformer blocks.
        @explicit_activation_checkpointing
        # @typechecked
        def loop_body(
            x: bf16[b"B/d L M/t"], layer_weights: TransformerLayer
        ) -> Tuple[bf16[b"B/d L M/t"], f32[b""], Tuple[()]]:
            # Pre-attention RMSNorm
            ln1 = shardops.all_gather("M/t/d -> M", jnp.float32(layer_weights.ln1))
            gx = shardops.all_gather("B/d L M/t -> B/d L M", x)
            nx = jnp.bfloat16(rms_norm(gx) * ln1)

            # Split query into PE and non-PE components
            w_q_pe = shardops.all_gather(
                "M/d H/t half_D -> M H/t half_D", jnp.bfloat16(layer_weights.w_q_pe)
            )
            w_q_nope = shardops.all_gather(
                "M/d H/t half_D -> M H/t half_D", jnp.bfloat16(layer_weights.w_q_nope)
            )

            q_pe = save_for_backward(
                hidden_mult
                * shardops.einsum_unreduced(
                    "B/d L M, M H/t half_D -> B/d L H/t half_D", nx, w_q_pe
                )
            )
            q_pe = rope_table.apply("L half_D -> 1 L 1 half_D", q_pe)

            q_nope = save_for_backward(
                hidden_mult
                * shardops.einsum_unreduced(
                    "B/d L M, M H/t half_D -> B/d L H/t half_D", nx, w_q_nope
                )
            )

            q = jnp.concatenate([q_pe, q_nope], axis=-1)

            w_k_compressed = shardops.all_gather(
                "M/d/t C -> M C", jnp.bfloat16(layer_weights.w_k_compressed)
            )
            k_compressed = hidden_mult * shardops.einsum_unreduced(
                "B/d L M, M C -> B/d L C", nx, w_k_compressed
            )
            k_compressed = save_for_backward(k_compressed)

            ln_compressed = shardops.all_gather(
                "C/t/d -> C", jnp.float32(layer_weights.ln_compressed)
            )
            n_k_compressed = jnp.bfloat16(rms_norm(k_compressed) * ln_compressed)

            w_k_nope = shardops.all_gather(
                "C/d H/t half_D -> C H/t half_D", jnp.bfloat16(layer_weights.w_k_nope)
            )
            k_nope = hidden_mult * shardops.einsum_unreduced(
                "B/d L C, C H/t half_D -> B/d L H/t half_D", n_k_compressed, w_k_nope
            )

            k_nope = save_for_backward(k_nope)

            w_k_pe = shardops.all_gather(
                "M/d/t half_D -> M half_D", jnp.bfloat16(layer_weights.w_k_pe)
            )
            k_pe = hidden_mult * shardops.einsum_unreduced(
                "B/d L M, M half_D -> B/d L half_D", nx, w_k_pe
            )
            k_pe = einops.rearrange(k_pe, "B L half_D -> B L 1 half_D")
            k_pe = save_for_backward(rope_table.apply("L half_D -> 1 L 1 half_D", k_pe))
            local_h = k_nope.shape[2]
            k_pe = einops.repeat(k_pe, "B L 1 half_D -> B L H half_D", H=local_h)

            k = jnp.concatenate([k_pe, k_nope], axis=-1)

            w_v = shardops.all_gather(
                "M/d K/t D -> M K/t D", jnp.bfloat16(layer_weights.w_v)
            )
            v = hidden_mult * shardops.einsum_unreduced(
                "B/d L M, M H/t D -> B/d L H/t D", nx, w_v
            )
            v = save_for_backward(v)

            logit_scale = jax.lax.select(
                h.parameterization.lower() == "mup",
                h.a_attn * math.sqrt(h.base.d_head) / h.d_head,
                1.0 / math.sqrt(h.d_head),
            )
            logits = logit_scale * shardops.einsum_unreduced(
                "B/d Qlen H/t D, B/d Klen H/t D -> B/d Qlen Klen H/t",
                q,
                k,
                preferred_element_type=jnp.float32,
            )
            # clustering
            clusters = shardops.all_gather(
                "n_clusters H/t half_D/d -> n_clusters H/t half_D",
                layer_weights.clusters,
            )
            # Normalize clusters to have L2 norm of 1 along the half_D dimension
            clusters = clusters / jnp.linalg.norm(clusters, axis=-1, keepdims=True)

            cluster_alignment = shardops.einsum_unreduced(
                "n_clusters H/t half_D, n_clusters2 H/t half_D -> H/t n_clusters n_clusters2",
                clusters,
                clusters,
            )
            # Mask out self-alignment (diagonal) since it will always be 1
            cluster_mask = 1.0 - jnp.eye(h.n_clusters)[None]
            cluster_alignment = cluster_alignment * cluster_mask
            # Average over non-diagonal elements
            avg_cluster_alignment = einops.reduce(
                cluster_alignment, "H n_clusters n_clusters2 -> H n_clusters", "mean"
            ) * (
                h.n_clusters / (h.n_clusters - 1)
            )  # Adjust for removed diagonal

            # Apply layer norm to q_nope and k_nope before clustering
            ln_q_nope = shardops.all_gather(
                "half_D/t/d -> half_D", jnp.float32(layer_weights.ln_q_nope)
            )
            ln_k_nope = shardops.all_gather(
                "half_D/t/d -> half_D", jnp.float32(layer_weights.ln_k_nope)
            )

            nq_nope = jnp.bfloat16(rms_norm(q_nope) * ln_q_nope)
            nk_nope = jnp.bfloat16(rms_norm(k_nope) * ln_k_nope)

            q_alignment = shardops.einsum_unreduced(
                "B/d Qlen H/t half_D, n_clusters H/t half_D -> B/d H/t Qlen n_clusters",
                lax.stop_gradient(nq_nope),
                clusters,
            )
            k_alignment = shardops.einsum_unreduced(
                "B/d Klen H/t half_D, n_clusters H/t half_D -> B/d H/t Klen n_clusters",
                lax.stop_gradient(nk_nope),
                clusters,
            )
            q_to_cluster = jnp.argmax(q_alignment, axis=-1)
            cluster_q_alignment_mask = einops.rearrange(
                jax.nn.one_hot(q_to_cluster, h.n_clusters),
                "B H Qlen n_clusters -> B H n_clusters Qlen 1",
            )
            k_to_cluster = jnp.argmax(k_alignment, axis=-1)
            cluster_k_alignment_mask = einops.rearrange(
                jax.nn.one_hot(k_to_cluster, h.n_clusters),
                "B H Qlen n_clusters -> B H n_clusters Qlen 1",
            )
            k_to_cluster = einops.rearrange(
                k_to_cluster,
                "B H Klen -> B Klen 1 H",
            )
            q_to_cluster = einops.rearrange(
                q_to_cluster,
                "B H Qlen -> B 1 Qlen H",
            )

            qk_mask = q_to_cluster == k_to_cluster

            # Apply clustering mask using jnp.where
            att_mask = jnp.where(
                use_clustering, jnp.logical_and(causal_mask, qk_mask), causal_mask
            )

            q_selected = (
                einops.rearrange(q_nope, "B Qlen H half_D -> B H 1 Qlen half_D")
                * cluster_q_alignment_mask
            )
            k_selected = (
                einops.rearrange(k_nope, "B Qlen H half_D -> B H 1 Qlen half_D")
                * cluster_k_alignment_mask
            )

            q_alignment_scalar = einops.reduce(
                q_selected,
                "B H n_clusters Qlen half_D -> ",
                "mean",
            )
            k_alignment_scalar = einops.reduce(
                k_selected * cluster_k_alignment_mask,
                "B H n_clusters Qlen half_D -> ",
                "mean",
            )

            logits = jnp.where(att_mask, logits, -1e10)
            probs = jnp.bfloat16(jax.nn.softmax(logits, axis=2))
            attn_out = shardops.einsum_unreduced(
                "B/d Qlen Klen H/t, B/d Klen H/t D -> B/d Qlen H/t D", probs, v
            )

            w_o = shardops.all_gather(
                "M/d H/t D -> M H/t D", jnp.bfloat16(layer_weights.w_o)
            )
            attn_out = hidden_mult * shardops.einsum_unreduced(
                "B/d Qlen H/t D, M H/t D -> B/d Qlen M", attn_out, w_o
            )
            attn_out = shardops.psum_scatter("B/d Qlen M -> B/d Qlen M/t", attn_out)
            x = save_for_backward(x + attn_out)

            # Pre-FFN RMSNorm
            ln2 = save_for_backward(
                shardops.all_gather("M/t/d -> M", jnp.float32(layer_weights.ln2))
            )
            gx = shardops.all_gather("B/d L M/t -> B/d L M", x)
            nx = jnp.bfloat16(rms_norm(gx) * ln2)

            # FFN, using SwiGLU
            w_gate = shardops.all_gather(
                "M/d F/t -> M F/t", jnp.bfloat16(layer_weights.w_gate)
            )
            gate_proj = save_for_backward(
                hidden_mult
                * shardops.einsum_unreduced("B/d L M, M F/t -> B/d L F/t", nx, w_gate)
            )
            w_up = shardops.all_gather(
                "M/d F/t -> M F/t", jnp.bfloat16(layer_weights.w_up)
            )
            up_proj = save_for_backward(
                hidden_mult
                * shardops.einsum_unreduced("B/d L M, M F/t -> B/d L F/t", nx, w_up)
            )
            y = jax.nn.swish(gate_proj) * up_proj
            w_down = shardops.all_gather(
                "M/d F/t -> M F/t", jnp.bfloat16(layer_weights.w_down)
            )

            ffn_out_mult = (h.d_ff / h.base.d_ff) ** -p.hidden_param_mult
            ffn_out = ffn_out_mult * shardops.einsum_unreduced(
                "B/d L F/t, M F/t -> B/d L M", y, w_down
            )
            ffn_out = shardops.psum_scatter("B/d L M -> B/d L M/t", ffn_out)

            return jnp.bfloat16(x + ffn_out), (
                q_alignment_scalar,
                k_alignment_scalar,
                avg_cluster_alignment,
            )

        x, (q_alignments, k_alignments, avg_cluster_alignments) = jax.lax.scan(
            loop_body, jnp.bfloat16(x), self.transformer
        )

        ##### Final layernorm and output projection.
        x = shardops.all_gather("B/d L M/t -> B/d L M", x)
        ln = shardops.all_gather("M/t/d -> M", jnp.float32(self.final_layer_norm))
        x = jnp.bfloat16(rms_norm(x) * ln)
        unembed = unembed_mult * shardops.all_gather(
            "V/t M/d -> V/t M", jnp.bfloat16(self.unembed)
        )
        logits = shardops.einsum_unreduced(
            "B/d L M, V/t M -> B/d L V/t",
            x,
            unembed,
            preferred_element_type=jnp.float32,
        )

        return logits, (
            q_alignments.sum(),
            k_alignments.sum(),
            avg_cluster_alignments.sum(),
        )

    @typechecked
    def loss(
        self,
        h: Hparams,
        batch: TokenBatch,
        use_clustering: u32[b""],
    ) -> Tuple[f32[b""], Tuple[f32[b""], f32[b""], f32[b""], f32[b""]]]:
        # Given sequence-packed targets:
        #   [[1, 2], [3, 4, 5], [6, 7, 8, 9]]
        # we want inputs:
        #   [[0, 1], [0, 3, 4], [0, 6, 7, 8]]
        # which we get by shifting the targets right by 1 and
        # masking sequence-start tokens to 0.
        inputs = jnp.pad(batch.targets[:, :-1], pad_width=((0, 0), (1, 0)))
        is_seq_start: bool_[b"batch/d len"] = batch.is_seq_start
        inputs: u32[b"batch/d len"] = jnp.where(is_seq_start, 0, inputs)

        logits, (q_alignments, k_alignments, avg_cluster_alignment) = self.forward_pass(
            h, inputs, is_seq_start, use_clustering
        )
        max_logits: f32[b"batch/d len 1"] = lax.pmax(
            jnp.max(lax.stop_gradient(logits), axis=-1, keepdims=True), "t"
        )
        logits = logits - max_logits
        sum_logits = lax.psum(jnp.sum(jnp.exp(logits), axis=-1, keepdims=True), "t")
        logsumexp = jnp.log(sum_logits)
        logprobs: f32[b"batch/d len V/t"] = logits - logsumexp
        logprobs_at_targets = shardops.index_unreduced(
            "batch/d len [V/t], batch/d len -> batch/d len", logprobs, batch.targets
        )
        logprobs_at_targets = shardops.psum_scatter(
            "batch/d len -> batch/d len/t", logprobs_at_targets
        )
        tokens_in_global_batch = logprobs_at_targets.size * jax.lax.psum(1, ("d", "t"))
        ce_loss = -jnp.sum(logprobs_at_targets) / jnp.float32(tokens_in_global_batch)
        alignment_loss = -(q_alignments + k_alignments) / jnp.float32(
            tokens_in_global_batch
        )
        total_loss = ce_loss + alignment_loss
        return total_loss, (
            ce_loss,
            q_alignments,
            k_alignments,
            avg_cluster_alignment,
        )


@pytree_dataclass
class RopeTable:
    sin: f32["len d_head2"]
    cos: f32["len d_head2"]

    @staticmethod
    def create(max_len: int, hparams: Hparams) -> "RopeTable":
        rope_max_timescale = hparams.rope_max_timescale
        d_head_half = hparams.d_head // 2
        d = d_head_half // 2
        # endpoint=False is equivalent to what MaxText does. endpoint=True would be more natural, though.
        timescale = jnp.logspace(
            0, jnp.log10(jnp.float32(rope_max_timescale)), d, endpoint=False
        )
        position = jnp.arange(max_len, dtype=jnp.int32)
        sinusoid_inp = jnp.float32(position[:, jnp.newaxis]) / timescale[jnp.newaxis, :]
        sin = jnp.sin(sinusoid_inp)
        cos = jnp.cos(sinusoid_inp)
        return RopeTable(sin=sin, cos=cos)

    def apply(self, rearrange_spec, x):
        x1, x2 = jnp.split(x, 2, axis=-1)
        sin = einops.rearrange(self.sin, rearrange_spec)
        cos = einops.rearrange(self.cos, rearrange_spec)
        r1 = x1 * cos - x2 * sin
        r2 = x2 * cos + x1 * sin
        return jnp.append(r1, r2, axis=-1)


@typechecked
def rms_norm(
    x: Union[
        bf16[b"batch/d len M"],
        bf16[b"batch/d len d_compressed"],
        bf16[b"batch/d len h/t half_D"],
    ]
) -> Union[
    bf16[b"batch/d len M"],
    bf16[b"batch/d len d_compressed"],
    bf16[b"batch/d len h/t half_D"],
]:
    mean2 = save_for_backward(
        jnp.mean(jax.lax.square(jnp.float32(x)), axis=-1, keepdims=True)
    )
    return jnp.bfloat16(x * jax.lax.rsqrt(mean2 + 1e-6))


@pytree_dataclass
class Metrics:
    loss: f32[b""]
    learning_rate: f32[b""]
    grad_norm: f32[b""]
    raw_grad_norm: f32[b""]
    q_alignments: f32[b""]
    k_alignments: f32[b""]
    avg_cluster_alignment: f32[b""]
    total_loss: f32[b""]


@dataclass(frozen=True)
class TrainingHparams:
    adam_b1: float
    adam_b2: float
    adam_eps: float
    adam_eps_root: float
    weight_decay: float
    warmup_steps: int
    steps: int
    steps_for_lr: int
    cosine_learning_rate_final_fraction: float
    learning_rate: float
    tokens: TokenBatchParams
    seed: int
    queue: Optional[str] = None
    use_grad_clip: Optional[bool] = True
    use_gpu: Optional[bool] = False
    use_single_pod: Optional[bool] = False
    use_multistage_training: Optional[bool] = False


@pytree_dataclass
class State:
    weights: Model
    adam_mu: Model
    adam_nu: Model

    @staticmethod
    def init(hparams: Hparams, rng: PRNGKey) -> "State":
        weights = Model.init(hparams, rng)
        adam_mu = jax.tree.map(lambda p: p * 0.0, weights)
        adam_nu = jax.tree.map(lambda p: p * 0.0, weights)
        return State(weights=weights, adam_mu=adam_mu, adam_nu=adam_nu)


@partial(jax.jit, static_argnums=(2, 3), donate_argnums=(0,))
@shardtypes.scope
def training_step(
    state: State,
    step: u32[b""],
    h: Hparams,
    hparams: TrainingHparams,
    batch: TokenBatch,
) -> Tuple[Any, Metrics]:
    @partial(
        shardtypes.typed_shard_map, check_rep=False
    )  # check_rep=False for https://github.com/google/jax/issues/20335
    def sharded_step(
        state: State, step: u32[b""], batch: TokenBatch
    ) -> Tuple[State, Metrics]:
        # Determine if we should use clustering based on training progress
        use_clustering = jnp.array(
            step >= int(hparams.steps * h.clustering_start_fraction), dtype=jnp.uint32
        )

        ((loss, (ce_loss, q_alignments, k_alignments, avg_cluster_alignment)), grad) = (
            jax.value_and_grad(
                lambda weights: weights.loss(h, batch, use_clustering), has_aux=True
            )(state.weights)
        )
        # Gradients have already been reduced across chips because the gradient of the weight `all_gather`
        # is weight-gradient `psum_scatter`. Loss, on the other hand, hasn't been reduced across chips: if we
        # did that inside the autodiff, we'd be double-reducing the loss, effectively multiplying it by the
        # amount of data parallelism.
        #
        # So we reduce the loss across chips _outside_ the autodiff.
        loss = jax.lax.psum(loss, ("d", "t"))
        ce_loss = jax.lax.psum(ce_loss, ("d", "t"))
        q_alignments = jax.lax.psum(q_alignments, ("d", "t"))
        k_alignments = jax.lax.psum(k_alignments, ("d", "t"))
        avg_cluster_alignment = jax.lax.psum(avg_cluster_alignment, ("d", "t"))

        # Other than global-norm of gradients, no other communication is needed during the weight update,
        # because weights and grads are already fully sharded, as checked below.

        # Calculate learning rate from step number.
        # We use linear warmup then cosine decay. See https://arxiv.org/pdf/2307.09288.pdf section 2.2
        warmup_lr = (
            jnp.float32(step) / jnp.float32(hparams.warmup_steps)
        ) * hparams.learning_rate
        cosine = jnp.cos(
            jnp.pi
            * (
                jnp.float32(step - hparams.warmup_steps)
                / jnp.float32(hparams.steps_for_lr - hparams.warmup_steps)
            )
        )
        cosine_lr = hparams.learning_rate * (
            hparams.cosine_learning_rate_final_fraction
            + (1 - hparams.cosine_learning_rate_final_fraction) * (cosine * 0.5 + 0.5)
        )
        lr = jnp.where(step < hparams.warmup_steps, warmup_lr, cosine_lr)

        # AdamW optimizer with global gradient clipping.
        grad_leaves, grad_treedef = jax.tree_util.tree_flatten(grad)
        global_norm_square = jnp.float32(0.0)
        for key, g in vars(grad.transformer).items():
            if "clusters" in key:
                continue
            assert g.dtype == jnp.float32
            global_norm_square += jnp.sum(jax.lax.square(g))
        global_norm_square = jax.lax.psum(global_norm_square, ("d", "t"))
        global_norm = jnp.sqrt(global_norm_square)

        base = h.base

        p = get_parameterization(h.parameterization)
        target_head_dim = h.n_h * h.d_head
        base_head_dim = base.n_h * base.d_head

        embed_lr_scale = h.gamma_embed * (h.d_model / base.d_model) ** -p.embed_lr
        unembed_lr_scale = h.gamma_unembed * (h.d_model / base.d_model) ** -p.unembed_lr

        lr_scales = Model(
            embed=embed_lr_scale,
            unembed=unembed_lr_scale,
            transformer=Transformer(
                ln1=1.0,
                ln2=1.0,
                ln_compressed=1.0,
                ln_q_nope=1.0,
                ln_k_nope=1.0,
                w_q_pe=h.gamma_hidden * (h.d_model / base.d_model) ** -p.hidden_lr,
                w_q_nope=h.gamma_hidden * (h.d_model / base.d_model) ** -p.hidden_lr,
                w_k_pe=h.gamma_hidden * (h.d_model / base.d_model) ** -p.hidden_lr,
                w_k_compressed=h.gamma_hidden
                * (h.d_model / base.d_model) ** -p.hidden_lr,
                w_k_nope=h.gamma_hidden
                * (h.d_compressed / base.d_compressed) ** -p.hidden_lr,
                w_v=h.gamma_hidden * (h.d_model / base.d_model) ** -p.hidden_lr,
                w_o=h.gamma_hidden * (target_head_dim / base_head_dim) ** -p.hidden_lr,
                w_gate=h.gamma_hidden * (h.d_model / base.d_model) ** -p.hidden_lr,
                w_up=h.gamma_hidden * (h.d_model / base.d_model) ** -p.hidden_lr,
                w_down=h.gamma_hidden * (h.d_ff / base.d_ff) ** -p.hidden_lr,
                clusters=1.0,
            ),
            final_layer_norm=1.0,
        )

        if hparams.use_grad_clip:
            clip_value = 1.0
            rescale = jnp.minimum(1.0, clip_value / global_norm)
        else:
            rescale = 1.0

        new_ps = []
        new_mus = []
        new_nus = []
        for p, g, mu, nu, spec, lr_scale in zip(
            tree_leaves(state.weights),
            grad_leaves,
            tree_leaves(state.adam_mu),
            tree_leaves(state.adam_nu),
            tree_leaves(shardtypes.make_partition_specs(State)),
            tree_leaves(lr_scales),
        ):
            assert shardtypes.is_fully_sharded(
                spec
            ), "Weight update is only correctly scaled for fully sharded weights."
            # Gradient clipping
            g = g * rescale
            # Adam scaling
            mu = (1 - hparams.adam_b1) * g + hparams.adam_b1 * mu
            nu = (1 - hparams.adam_b2) * jax.lax.square(g) + hparams.adam_b2 * nu
            # We need step numbers to start at 1, not 0. Otherwise the bias correction produces NaN.
            completed_steps = step + 1
            mu_hat = mu / (1 - jnp.float32(hparams.adam_b1) ** completed_steps)
            nu_hat = nu / (1 - jnp.float32(hparams.adam_b2) ** completed_steps)
            # as per C.5. in https://arxiv.org/pdf2407.05872
            # they mention introducing hp a, b to below function,
            # TODO: test and see if a = b = something besides 1
            g = jnp.arctan2(mu_hat, jnp.sqrt(nu_hat))

            # Weight decay
            g += hparams.weight_decay * p
            # Learning rate
            g *= lr * lr_scale

            # Apply update
            new_ps.append(p - g)
            new_mus.append(mu)
            new_nus.append(nu)

        new_state = State(
            weights=jax.tree_util.tree_unflatten(grad_treedef, new_ps),
            adam_mu=jax.tree_util.tree_unflatten(grad_treedef, new_mus),
            adam_nu=jax.tree_util.tree_unflatten(grad_treedef, new_nus),
        )
        metrics = Metrics(
            loss=ce_loss,
            learning_rate=lr,
            grad_norm=global_norm * rescale,
            raw_grad_norm=global_norm,
            q_alignments=q_alignments,
            k_alignments=k_alignments,
            avg_cluster_alignment=avg_cluster_alignment,
            total_loss=loss,
        )
        return new_state, metrics

    return sharded_step(state, step, batch)


@dataclass(frozen=True)
class Paths:
    root_working_dir: str
    model_name: Optional[str]


@dataclass(frozen=True)
class MeshConfig:
    d: int
    t: int


@dataclass(frozen=True)
class Config:
    model: Hparams
    training: TrainingHparams
    paths: Paths
    num_hosts: int
    checkpoint_interval: int
    mesh: MeshConfig
    io: training_io.IOConfig
    flat_tokens: Optional[FlatTokensParams] = None
    hf_dataset: Optional[HuggingFaceDataParams] = None

    def __post_init__(self):
        assert (
            self.flat_tokens is not None or self.hf_dataset is not None
        ), "Must provide either flat_tokens or hf_dataset."
        assert not (
            self.flat_tokens is not None and self.hf_dataset is not None
        ), "Should not specify both flat_tokens and hf_dataset."

    @cached_property
    def training_data(self) -> Union[FlatTokensParams, HuggingFaceDataParams]:
        return self.flat_tokens or self.hf_dataset


def main_contained(config, logger):
    """Main program, which does not access external services except as specified by config.paths or logger."""
    # Use partitionable (and hopefully fusable!) RNG.
    #
    # This is slower in compute time than 'unsafe_rbg' with flag '--xla_tpu_spmd_rng_bit_generator_unsafe=true',
    # but hopefully faster in memory time because it's fusable.
    # TODO: check this is true and if not, provide our own that actually is fusable.

    # 4x 1 chip (2 cores) per process:
    if config.training.use_single_pod:
        os.environ["TPU_CHIPS_PER_HOST_BOUNDS"] = "1,1,1"
        os.environ["TPU_HOST_BOUNDS"] = "1,1,1"
    jax.config.update("jax_threefry_partitionable", True)
    with Mesh(
        mesh_utils.create_device_mesh([config.mesh.d, config.mesh.t], jax.devices()),
        ("d", "t"),
    ):
        root_rng = jax.random.PRNGKey(config.training.seed)

        loader = get_loader("train", config.training_data, config.training.tokens)
        assert (
            config.model.vocab > loader.max_token_id
        ), f"{config.model.vocab} vs {loader.max_token_id}"
        config_name = hydra.core.hydra_config.HydraConfig.get()["job"]["config_name"]
        model_name = (
            config.paths.model_name
            if config.paths.model_name
            else get_model_name(config_name)
        )
        model_dir = os.path.join(config.paths.root_working_dir, model_name)
        print(model_name)
        training_io.mkdir(model_dir)
        state = jax.jit(partial(State.init, config.model))(
            fold_in_str(root_rng, "init")
        )

        state, start_step = training_io.load_checkpoint_if_it_exists(
            model_dir, state, config.io
        )

        # Explicitly compile training step, to record XLA HLO graph.
        # See https://bnikolic.co.uk/blog/python/jax/2022/02/22/jax-outputgraph-rev
        c_training_step = training_step.lower(
            state, jnp.uint32(0), config.model, config.training, loader.load(0)
        ).compile()
        date = datetime.datetime.now().strftime("%Y_%m_%d_%H_%M_%S")
        # training_io.save_hlo_svg(os.path.join(model_dir, f'training_step_optimized_hlo_{date}.svg'), c_training_step)

        log_interval = math.ceil(config.training.steps / 5000)
        print(f"{log_interval=}")

        cum_metrics = None

        def update_metrics(metrics: Metrics):
            nonlocal cum_metrics
            cum_metrics.loss += metrics.loss
            cum_metrics.avg_cluster_alignment += metrics.avg_cluster_alignment
            cum_metrics.grad_norm += metrics.grad_norm
            cum_metrics.raw_grad_norm += metrics.raw_grad_norm
            cum_metrics.learning_rate += metrics.learning_rate
            cum_metrics.q_alignments += metrics.q_alignments
            cum_metrics.k_alignments += metrics.k_alignments
            cum_metrics.total_loss += metrics.total_loss

        start_time = time.time()

        for step in range(start_step, config.training.steps):
            if step % config.checkpoint_interval == 0 and step > start_step:
                training_io.save_checkpoint(model_dir, step, state, config.io)

            # We profile on the second step, because the first step has a long pause for XLA
            # compilation and initial shuffle buffer loading.
            if training_io.is_device_0() and step == start_step + 1:
                jax.block_until_ready(state)
                training_io.start_profile()
                profile_start = time.time()

            state, output = c_training_step(state, jnp.uint32(step), loader.load(step))

            # if half way point and multistage training is enabled, double seq length and halve batch size
            if (
                step == config.training.steps // 2
                and config.training.use_multistage_training
            ):
                print("updating seq length and batch size")
                tokens = replace(
                    config.training.tokens,
                    len=config.training.tokens.len * 2,
                    batch=max(config.mesh.d, config.training.tokens.batch // 2),
                )
                config = replace(
                    config, training=replace(config.training, tokens=tokens)
                )
                loader = get_loader(
                    "train", config.training_data, config.training.tokens
                )
                c_training_step = training_step.lower(
                    state,
                    jnp.uint32(0),
                    config.model,
                    config.training,
                    loader.load(step),
                ).compile()

            batch = loader.load(step)
            state, output = c_training_step(state, jnp.uint32(step), batch)

            # Run profile for two steps, to include data loading time in between them.
            if training_io.is_device_0() and step == start_step + 2:
                jax.block_until_ready(state)
                profile_duration = time.time() - profile_start
                training_io.stop_profile(model_dir)

                # Print MFU, including (one step of) data loading time.
                print(f"Profile time: {profile_duration}s for 2 steps.")
                model_params = jax.tree.reduce(
                    operator.add, jax.tree.map(lambda w: w.size, state.weights)
                )
                tokens = loader.load(step).targets.size
                print(f"Model params: {model_params:_}")
                print(f"Tokens: {tokens:_}")
                device_flops = training_io.get_flops_per_device()
                num_devices = jax.device_count()
                print(
                    f"MFU (projections only): {100 * (2 * 6 * model_params * tokens / (num_devices * profile_duration)) / device_flops:.2f}% MFU"
                )

            if step % log_interval == 0:
                if cum_metrics:
                    cum_metrics = Metrics(
                        loss=cum_metrics.loss / log_interval,
                        avg_cluster_alignment=cum_metrics.avg_cluster_alignment
                        / log_interval,
                        learning_rate=cum_metrics.learning_rate / log_interval,
                        grad_norm=cum_metrics.grad_norm / log_interval,
                        raw_grad_norm=cum_metrics.raw_grad_norm / log_interval,
                        q_alignments=cum_metrics.q_alignments / log_interval,
                        k_alignments=cum_metrics.k_alignments / log_interval,
                        total_loss=cum_metrics.total_loss / log_interval,
                    )
                else:
                    cum_metrics = output
                training_io.log(step, logger, cum_metrics)
                cum_metrics = output
            else:
                update_metrics(output)

        end_time = time.time()
        print(f"Total time: {end_time - start_time:.2f} seconds")


def clear_tpu_locks():
    try:
        raw_pids = subprocess.run(
            ["lsof", "-w", "/dev/accel0"], capture_output=True, text=True
        ).stdout
        pids = set()
        for line in raw_pids.splitlines()[1:]:
            parts = line.split()
            if len(parts) > 1:
                pids.add(parts[1])
        for pid in pids:
            os.kill(int(pid), signal.SIGTERM)
        if pids:
            os.remove("/tmp/libtpu_lockfile")
    except Exception as e:
        print(f"Error clearing TPU locks: {e}")
        pass


def get_filtered_overrides():
    """Get filtered override strings from Hydra config, excluding certain overrides."""
    overrides = hydra.core.hydra_config.HydraConfig.get()["job"]["override_dirname"]
    ignore_overrides = [
        "training.queue",
    ]
    return [
<<<<<<< HEAD
        override.lstrip("+")
=======
        override.lstrip("+").split(".")[-1]
>>>>>>> 42faebe3
        for override in overrides.split(",")
        if override and override.lstrip("+").split("=")[0] not in ignore_overrides
    ]


def get_model_name(config_name: str):
    overrides = get_filtered_overrides()
    overrides = "_".join(overrides)
    return f"{config_name}_{overrides}" if overrides else config_name


@hydra.main(config_path="configs", version_base=None)
def main(config):
    config = jax_extra.make_dataclass_from_dict(Config, config)
    if config.training.queue:
        config_name = hydra.core.hydra_config.HydraConfig.get()["job"]["config_name"]
        task_name = (
            config.paths.model_name
            if config.paths.model_name
            else get_model_name(config_name)
        )
        git_branch_name = subprocess.run(
            ["git", "rev-parse", "--abbrev-ref", "HEAD"],
            check=True,
            stdout=subprocess.PIPE,
            stderr=subprocess.PIPE,
            text=True,
        ).stdout.strip()
        task = Task.init(
            project_name=f"{config_name}/{git_branch_name}", task_name=task_name
        )

        # Add git branch and filtered overrides as tags
        override_tags = get_filtered_overrides()
        task.add_tags([git_branch_name] + override_tags)

        if config.training.use_gpu:
            task.set_packages("requirements-gpu.txt")
        else:
            task.set_packages("requirements-tpu.txt")

        result = subprocess.run(
            ["datasets-cli", "env"], capture_output=True, text=True, check=True
        )

        print("Datasets CLI Environment:")
        print(result.stdout)

        logger = task.get_logger()
        task.execute_remotely(queue_name=config.training.queue)
        task.launch_multi_node(
            config.num_hosts, wait=True, queue=config.training.queue + "-workers"
        )
        clear_tpu_locks()
        jax.distributed.initialize(
            os.environ["MASTER_ADDR"] + ":" + os.environ["MASTER_PORT"],
            num_processes=int(os.environ["WORLD_SIZE"]),
            process_id=int(os.environ["RANK"]),
        )
    else:
        logger = None
    main_contained(config, logger)

    if not training_io.is_device_0():
        task.set_system_tags((task.get_system_tags() or []) + ["hidden"])


if __name__ == "__main__":
    main()<|MERGE_RESOLUTION|>--- conflicted
+++ resolved
@@ -1250,11 +1250,7 @@
         "training.queue",
     ]
     return [
-<<<<<<< HEAD
-        override.lstrip("+")
-=======
         override.lstrip("+").split(".")[-1]
->>>>>>> 42faebe3
         for override in overrides.split(",")
         if override and override.lstrip("+").split("=")[0] not in ignore_overrides
     ]

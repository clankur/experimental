--- conflicted
+++ resolved
@@ -79,13 +79,6 @@
     layers: int
     base: BaseWidths
 
-    # fields for position embeddings
-    rope_max_timescale: int
-    cope_n_pos_max: int
-    apply_cope: bool
-    apply_rope: bool
-    apply_alibi: bool
-
     # parameters for mup
     a_attn: float
     a_output: float
@@ -98,6 +91,11 @@
     gamma_embed: float
     gamma_hidden: float
     gamma_unembed: float
+
+    # fields for position embeddings
+    rope_max_timescale: int
+    apply_rope: Optional[bool] = True
+    apply_alibi: Optional[bool] = False
 
 
 def get_parameterization(style: str, fully_aligned: bool = True):
@@ -385,9 +383,6 @@
         if h.apply_alibi:
             alibi = Alibi.create(h)
 
-        if h.apply_cope:
-            cope = Cope.create(h)
-
         ##### Transformer blocks.
         @explicit_activation_checkpointing
         @typechecked
@@ -409,16 +404,12 @@
                     "B/d L M, M Q K/t D -> B/d L Q K/t D", nx, w_q
                 )
             )
-<<<<<<< HEAD
-            q = rope_table.apply("L D -> 1 L 1 1 D", q)
+            if h.apply_rope:
+                q = rope_table.apply("L D -> 1 L 1 1 D", q)
+
             w_kv = shardops.all_gather(
                 "2 M/d K/t D -> 2 M K/t D", jnp.bfloat16(layer_weights.w_kv)
             )
-=======
-            if h.apply_rope:
-                q = rope_table.apply("L D -> 1 L 1 1 D", q)
-            w_kv = shardops.all_gather("2 M/d K/t D -> 2 M K/t D", jnp.bfloat16(w_kv))
->>>>>>> e50a7e4e
             k, v = hidden_mult * shardops.einsum_unreduced(
                 "B/d L M, k_v M K/t D -> k_v B/d L K/t D", nx, w_kv
             )
@@ -438,17 +429,10 @@
                 k,
                 preferred_element_type=jnp.float32,
             )
-
             if h.apply_alibi:
                 logits = alibi.apply(logits)
-
             logits = jnp.where(causal_mask, logits, -1e10)
-
-            if h.apply_cope:
-                logits = cope.apply(q, logits)
-
             probs = jnp.bfloat16(jax.nn.softmax(logits, axis=2))
-
             attn_out = shardops.einsum_unreduced(
                 "B/d Qlen Klen Q K/t, B/d Klen K/t D -> B/d Qlen Q K/t D", probs, v
             )
@@ -542,65 +526,6 @@
         )
         tokens_in_global_batch = logprobs_at_targets.size * jax.lax.psum(1, ("d", "t"))
         return -jnp.sum(logprobs_at_targets) / jnp.float32(tokens_in_global_batch)
-
-
-@pytree_dataclass
-class Cope:
-    pos_emb: f32["n_q_per_kv n_kv/t d_head n_pos_max"]
-    n_pos_max: int
-
-    @staticmethod
-    def create(hparams: Hparams) -> "Cope":
-        n_pos_max = hparams.cope_n_pos_max
-        pos_emb = jnp.zeros(
-            (hparams.n_q_per_kv, hparams.n_kv, hparams.d_head, n_pos_max),
-            dtype=jnp.float32,
-        )
-        return Cope(pos_emb=pos_emb, n_pos_max=n_pos_max)
-
-    def apply(
-        self, query: f32["B/d Qlen Q K/t D"], logits: f32["B/d Qlen Klen Q K/t"]
-    ) -> f32["B/d Qlen Klen Q K/t"]:
-        gates = jax.nn.sigmoid(logits)
-
-        positions = jnp.flip(jnp.cumsum(jnp.flip(gates, axis=-1), axis=-1), axis=-1)
-        positions = jnp.clip(positions, a_min=0, a_max=self.n_pos_max - 1)
-
-        pos_floor = jnp.floor(positions).astype(jnp.int32)
-        pos_ceil = jnp.ceil(positions).astype(jnp.int32)
-        # B/d Qlen Klen Q K/t
-
-        one_hot_pos_ceil = jax.nn.one_hot(pos_ceil, self.n_pos_max)
-        one_hot_pos_floor = jax.nn.one_hot(pos_floor, self.n_pos_max)
-        # B/d Qlen Klen Q K/t n_pos_max
-
-        # TODO: Should I gather query or scatter pos_emb?
-        pos_emb = shardops.psum_scatter(
-            "Q K D n_pos_max -> Q K/t D n_pos_max", self.pos_emb
-        )
-        z_p = shardops.einsum_unreduced(
-            "B/d Qlen Q K/t D, Q K/t D n_pos_max -> B/d Qlen Q K/t n_pos_max",
-            query,
-            pos_emb,
-            preferred_element_type=jnp.float32,
-        )
-
-        z_p_ceil = shardops.einsum_unreduced(
-            "B/d Qlen Q K/t n_pos_max, B/d Qlen Klen Q K/t n_pos_max -> B/d Qlen Klen Q K/t",
-            z_p,
-            one_hot_pos_ceil,
-        )
-        z_p_floor = shardops.einsum_unreduced(
-            "B/d Qlen Q K/t n_pos_max, B/d Qlen Klen Q K/t n_pos_max -> B/d Qlen Klen Q K/t",
-            z_p,
-            one_hot_pos_floor,
-        )
-
-        # Interpolation factor
-        w = positions - pos_floor
-        out = w * z_p_ceil + (1 - w) * z_p_floor
-
-        return logits + out
 
 
 @pytree_dataclass

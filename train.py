--- conflicted
+++ resolved
@@ -72,11 +72,7 @@
     d_model: int
     n_h: int
     d_head: int
-<<<<<<< HEAD
-=======
     d_compressed: int
-    vocab: int
->>>>>>> df477f5f
     d_ff: int
 
     vocab: int
@@ -234,9 +230,14 @@
 class TransformerLayer:
     ln1: f32["d_model/t/d"]
     ln2: f32["d_model/t/d"]
-    w_q: f32["d_model/d n_q_per_kv n_kv/t d_head"]
-    w_kv: f32["2 d_model/d n_kv/t d_head"]
-    w_o: f32["d_model/d n_q_per_kv n_kv/t d_head"]
+    ln_compressed: f32["d_compressed/t/d"]
+    w_q_pe: f32["d_model/d n_h/t d_head_half"]
+    w_q_nope: f32["d_model/d n_h/t d_head_half"]
+    w_k_pe: f32["d_model/d/t d_head_half"]
+    w_k_compressed: f32["d_model/d/t d_compressed"]
+    w_k_nope: f32["d_compressed/d n_h/t d_head_half"]
+    w_v: f32["d_model/d n_h/t d_head"]
+    w_o: f32["d_model/d n_h/t d_head"]
     w_gate: f32["d_model/d d_ff/t"]
     w_up: f32["d_model/d d_ff/t"]
     w_down: f32["d_model/d d_ff/t"]
@@ -249,23 +250,7 @@
 class Model:
     embed: f32["vocab/t d_model/d"]
     unembed: f32["vocab/t d_model/d"]
-<<<<<<< HEAD
     transformer: Transformer
-=======
-    ln1: f32["layers d_model/t/d"]
-    ln2: f32["layers d_model/t/d"]
-    ln_compressed: f32["layers d_compressed/t/d"]
-    w_q_pe: f32["layers d_model/d n_h/t d_head_half"]
-    w_q_nope: f32["layers d_model/d n_h/t d_head_half"]
-    w_k_pe: f32["layers d_model/d/t d_head_half"]
-    w_k_compressed: f32["layers d_model/d/t d_compressed"]
-    w_k_nope: f32["layers d_compressed/d n_h/t d_head_half"]
-    w_v: f32["layers d_model/d n_h/t d_head"]
-    w_o: f32["layers d_model/d n_h/t d_head"]
-    w_gate: f32["layers d_model/d d_ff/t"]
-    w_up: f32["layers d_model/d d_ff/t"]
-    w_down: f32["layers d_model/d d_ff/t"]
->>>>>>> df477f5f
     final_layer_norm: f32["d_model/d/t"]
 
     @staticmethod
@@ -396,32 +381,21 @@
         arrays = Model(
             embed=embed,
             unembed=unembed,
-<<<<<<< HEAD
             transformer=Transformer(
                 ln1=ln1,
                 ln2=ln2,
-                w_q=w_q,
-                w_kv=w_kv,
+                ln_compressed=ln_compressed,
+                w_q_pe=w_q_pe,
+                w_q_nope=w_q_nope,
+                w_k_pe=w_k_pe,
+                w_k_compressed=w_k_compressed,
+                w_k_nope=w_k_nope,
+                w_v=w_v,
                 w_o=w_o,
                 w_gate=w_gate,
                 w_up=w_up,
                 w_down=w_down,
             ),
-=======
-            ln1=ln1,
-            ln2=ln2,
-            ln_compressed=ln_compressed,
-            w_q_pe=w_q_pe,
-            w_q_nope=w_q_nope,
-            w_k_pe=w_k_pe,
-            w_k_compressed=w_k_compressed,
-            w_k_nope=w_k_nope,
-            w_v=w_v,
-            w_o=w_o,
-            w_gate=w_gate,
-            w_up=w_up,
-            w_down=w_down,
->>>>>>> df477f5f
             final_layer_norm=final_layer_norm,
         )
         shardings = make_shardings(Model)
@@ -466,60 +440,25 @@
         def loop_body(
             x: bf16[b"B/d L M/t"], layer_weights: TransformerLayer
         ) -> Tuple[bf16[b"B/d L M/t"], Tuple[()]]:
-<<<<<<< HEAD
-=======
-            (
-                w_q_pe,
-                w_q_nope,
-                w_k_pe,
-                w_k_compressed,
-                w_k_nope,
-                w_v,
-                w_o,
-                w_gate,
-                w_up,
-                w_down,
-                ln1,
-                ln2,
-                ln_compressed,
-            ) = layer_weights
-
->>>>>>> df477f5f
             # Pre-attention RMSNorm
             ln1 = shardops.all_gather("M/t/d -> M", jnp.float32(layer_weights.ln1))
             gx = shardops.all_gather("B/d L M/t -> B/d L M", x)
             nx = jnp.bfloat16(rms_norm(gx) * ln1)
 
-<<<<<<< HEAD
-            # Attention, using Grouped Query Attention and RoPE position embeddings.
-            w_q = shardops.all_gather(
-                "M/d Q K/t D -> M Q K/t D", jnp.bfloat16(layer_weights.w_q)
-            )
-            q = save_for_backward(
-=======
             # Split query into PE and non-PE components
             w_q_pe = shardops.all_gather(
-                "M/d H/t half_D -> M H/t half_D", jnp.bfloat16(w_q_pe)
+                "M/d H/t half_D -> M H/t half_D", jnp.bfloat16(layer_weights.w_q_pe)
             )
             w_q_nope = shardops.all_gather(
-                "M/d H/t half_D -> M H/t half_D", jnp.bfloat16(w_q_nope)
+                "M/d H/t half_D -> M H/t half_D", jnp.bfloat16(layer_weights.w_q_nope)
             )
 
             q_pe = save_for_backward(
->>>>>>> df477f5f
                 hidden_mult
                 * shardops.einsum_unreduced(
                     "B/d L M, M H/t half_D -> B/d L H/t half_D", nx, w_q_pe
                 )
             )
-<<<<<<< HEAD
-            q = rope_table.apply("L D -> 1 L 1 1 D", q)
-            w_kv = shardops.all_gather(
-                "2 M/d K/t D -> 2 M K/t D", jnp.bfloat16(layer_weights.w_kv)
-            )
-            k, v = hidden_mult * shardops.einsum_unreduced(
-                "B/d L M, k_v M K/t D -> k_v B/d L K/t D", nx, w_kv
-=======
             q_pe = rope_table.apply("L half_D -> 1 L 1 half_D", q_pe)
 
             q_nope = save_for_backward(
@@ -532,7 +471,7 @@
             q = jnp.concatenate([q_pe, q_nope], axis=-1)
 
             w_k_compressed = shardops.all_gather(
-                "M/d/t C -> M C", jnp.bfloat16(w_k_compressed)
+                "M/d/t C -> M C", jnp.bfloat16(layer_weights.w_k_compressed)
             )
             k_compressed = hidden_mult * shardops.einsum_unreduced(
                 "B/d L M, M C -> B/d L C", nx, w_k_compressed
@@ -540,12 +479,12 @@
             k_compressed = save_for_backward(k_compressed)
 
             ln_compressed = shardops.all_gather(
-                "C/t/d -> C", jnp.float32(ln_compressed)
+                "C/t/d -> C", jnp.float32(layer_weights.ln_compressed)
             )
             n_k_compressed = jnp.bfloat16(rms_norm(k_compressed) * ln_compressed)
 
             w_k_nope = shardops.all_gather(
-                "C/d H/t half_D -> C H/t half_D", jnp.bfloat16(w_k_nope)
+                "C/d H/t half_D -> C H/t half_D", jnp.bfloat16(layer_weights.w_k_nope)
             )
             k_nope = hidden_mult * shardops.einsum_unreduced(
                 "B/d L C, C H/t half_D -> B/d L H/t half_D", n_k_compressed, w_k_nope
@@ -554,7 +493,7 @@
             k_nope = save_for_backward(k_nope)
 
             w_k_pe = shardops.all_gather(
-                "M/d/t half_D -> M half_D", jnp.bfloat16(w_k_pe)
+                "M/d/t half_D -> M half_D", jnp.bfloat16(layer_weights.w_k_pe)
             )
             k_pe = hidden_mult * shardops.einsum_unreduced(
                 "B/d L M, M half_D -> B/d L half_D", nx, w_k_pe
@@ -566,10 +505,11 @@
 
             k = jnp.concatenate([k_pe, k_nope], axis=-1)
 
-            w_v = shardops.all_gather("M/d K/t D -> M K/t D", jnp.bfloat16(w_v))
+            w_v = shardops.all_gather(
+                "M/d K/t D -> M K/t D", jnp.bfloat16(layer_weights.w_v)
+            )
             v = hidden_mult * shardops.einsum_unreduced(
                 "B/d L M, M H/t D -> B/d L H/t D", nx, w_v
->>>>>>> df477f5f
             )
             v = save_for_backward(v)
 
@@ -589,13 +529,9 @@
             attn_out = shardops.einsum_unreduced(
                 "B/d Qlen Klen H/t, B/d Klen H/t D -> B/d Qlen H/t D", probs, v
             )
-<<<<<<< HEAD
             w_o = shardops.all_gather(
-                "M/d Q K/t D -> M Q K/t D", jnp.bfloat16(layer_weights.w_o)
-            )
-=======
-            w_o = shardops.all_gather("M/d H/t D -> M H/t D", jnp.bfloat16(w_o))
->>>>>>> df477f5f
+                "M/d H/t D -> M H/t D", jnp.bfloat16(layer_weights.w_o)
+            )
             attn_out = hidden_mult * shardops.einsum_unreduced(
                 "B/d Qlen H/t D, M H/t D -> B/d Qlen M", attn_out, w_o
             )
@@ -637,29 +573,7 @@
 
             return jnp.bfloat16(x + ffn_out), ()
 
-<<<<<<< HEAD
         x, () = jax.lax.scan(loop_body, jnp.bfloat16(x), self.transformer)
-=======
-        x, () = jax.lax.scan(
-            loop_body,
-            jnp.bfloat16(x),
-            (
-                self.w_q_pe,
-                self.w_q_nope,
-                self.w_k_pe,
-                self.w_k_compressed,
-                self.w_k_nope,
-                self.w_v,
-                self.w_o,
-                self.w_gate,
-                self.w_up,
-                self.w_down,
-                self.ln1,
-                self.ln2,
-                self.ln_compressed,
-            ),
-        )
->>>>>>> df477f5f
 
         ##### Final layernorm and output projection.
         x = shardops.all_gather("B/d L M/t -> B/d L M", x)
@@ -856,33 +770,23 @@
         lr_scales = Model(
             embed=embed_lr_scale,
             unembed=unembed_lr_scale,
-<<<<<<< HEAD
             transformer=Transformer(
                 ln1=1.0,
                 ln2=1.0,
-                w_q=h.gamma_hidden * (h.d_model / base.d_model) ** -p.hidden_lr,
-                w_kv=h.gamma_hidden * (h.d_model / base.d_model) ** -p.hidden_lr,
+                ln_compressed=1.0,
+                w_q_pe=h.gamma_hidden * (h.d_model / base.d_model) ** -p.hidden_lr,
+                w_q_nope=h.gamma_hidden * (h.d_model / base.d_model) ** -p.hidden_lr,
+                w_k_pe=h.gamma_hidden * (h.d_model / base.d_model) ** -p.hidden_lr,
+                w_k_compressed=h.gamma_hidden
+                * (h.d_model / base.d_model) ** -p.hidden_lr,
+                w_k_nope=h.gamma_hidden
+                * (h.d_compressed / base.d_compressed) ** -p.hidden_lr,
+                w_v=h.gamma_hidden * (h.d_model / base.d_model) ** -p.hidden_lr,
                 w_o=h.gamma_hidden * (target_head_dim / base_head_dim) ** -p.hidden_lr,
                 w_gate=h.gamma_hidden * (h.d_model / base.d_model) ** -p.hidden_lr,
                 w_up=h.gamma_hidden * (h.d_model / base.d_model) ** -p.hidden_lr,
                 w_down=h.gamma_hidden * (h.d_ff / base.d_ff) ** -p.hidden_lr,
             ),
-=======
-            ln1=1.0,
-            ln2=1.0,
-            ln_compressed=1.0,
-            w_q_pe=h.gamma_hidden * (h.d_model / base.d_model) ** -p.hidden_lr,
-            w_q_nope=h.gamma_hidden * (h.d_model / base.d_model) ** -p.hidden_lr,
-            w_k_pe=h.gamma_hidden * (h.d_model / base.d_model) ** -p.hidden_lr,
-            w_k_compressed=h.gamma_hidden * (h.d_model / base.d_model) ** -p.hidden_lr,
-            w_k_nope=h.gamma_hidden
-            * (h.d_compressed / base.d_compressed) ** -p.hidden_lr,
-            w_v=h.gamma_hidden * (h.d_model / base.d_model) ** -p.hidden_lr,
-            w_o=h.gamma_hidden * (target_head_dim / base_head_dim) ** -p.hidden_lr,
-            w_gate=h.gamma_hidden * (h.d_model / base.d_model) ** -p.hidden_lr,
-            w_up=h.gamma_hidden * (h.d_model / base.d_model) ** -p.hidden_lr,
-            w_down=h.gamma_hidden * (h.d_ff / base.d_ff) ** -p.hidden_lr,
->>>>>>> df477f5f
             final_layer_norm=1.0,
         )
 

"""Main training loop, including the model, loss function, and optimizer."""

from collections import namedtuple
import operator
import os
import signal
import subprocess
import time

import env

env.set_variables()
import shardlib.shardtypes as shardtypes

shardtypes.register_with_typeguard()
import gcsfs  # Needed for clearml setup

import datetime
from functools import cached_property, partial
from typing import Any, Optional, Tuple, Union, Dict
import hydra
from typeguard import typechecked
from dataclasses import dataclass, replace
import jax
from jax import custom_gradient
from jax import lax
from jax.sharding import PartitionSpec
import jax.numpy as jnp
import math
from input_loader import (
    FlatTokensParams,
    HuggingFaceDataParams,
    TokenBatch,
    TokenBatchParams,
    get_loader,
)
from shardlib.shardtypes import (
    bf16,
    bool_,
    f32,
    pytree_dataclass,
    u32,
    make_shardings,
    Array,
)
import shardlib.shardops as shardops

P = PartitionSpec
import einops
import jax_extra
from jax_extra import fold_in_str, explicit_activation_checkpointing, save_for_backward
import os
import training_io
from clearml import Task
from jax.experimental import mesh_utils
from jax.sharding import Mesh
from jax.tree_util import tree_leaves

PRNGKey = Any


@dataclass(frozen=True)
class BaseWidths:
    d_model: int
    n_q_per_kv: int
    n_kv: int
    d_head: int
    d_ff: int


@dataclass(frozen=True)
class Hparams:
    d_model: int
    n_q_per_kv: int
    n_kv: int
    d_head: int
    d_ff: int
    n_clusters: int

    vocab: int
    layers: int
    base: BaseWidths

    # parameters for mup
    a_attn: float
    a_output: float
    zero_queries: bool
    zero_unembed: bool

    # parameters for exp scaling
    parameterization: str
    fully_aligned: bool
    gamma_embed: float
    gamma_hidden: float
    gamma_unembed: float

    # fields for position embeddings
    rope_max_timescale: int
    apply_rope: Optional[bool] = True
    apply_alibi: Optional[bool] = False
    softmask_start_fraction: float = 1.0
    hardmask_start_fraction: float = 1.0
    hard_q_threshold: float = 0.5


@pytree_dataclass
class Stats:
    max: f32[b""]
    min: f32[b""]
    mean: f32[b""]
    abs_max: f32[b""]
    abs_mean: f32[b""]
    norm: f32[b""]


# TODO: add per head stats


# precision: retrieval mask - use a threshold for the queries


def get_stats(x) -> Stats:
    sx = jax.lax.stop_gradient(x)
    return Stats(
        max=jax.lax.pmax(jnp.max(sx), ("d", "t")),
        min=jax.lax.pmin(jnp.min(sx), ("d", "t")),
        mean=jax.lax.pmean(jnp.mean(x), ("d", "t")),
        abs_max=jax.lax.pmax(jnp.max(jnp.abs(sx)), ("d", "t")),
        abs_mean=jax.lax.pmean(jnp.mean(jnp.abs(x)), ("d", "t")),
        norm=jnp.sqrt(jax.lax.pmean(jnp.mean(jnp.square(x)), ("d", "t"))),
    )


StatsDict = dict[str, Stats]


@pytree_dataclass
class CumulativeStatsDict:
    """Accumulates StatsDict over multiple steps."""

    stats: Dict[str, Stats]
    count: int = 0

    @staticmethod
    def create() -> "CumulativeStatsDict":
        return CumulativeStatsDict(stats={}, count=0)

    def update(self, other: StatsDict):
        if not self.stats:
            self.stats = {k: v for k, v in other.items()}
        else:
            for k, v in other.items():
                if k in self.stats:
                    self.stats[k] = Stats(
                        max=self.stats[k].max + v.max,
                        min=self.stats[k].min + v.min,
                        mean=self.stats[k].mean + v.mean,
                        abs_max=self.stats[k].abs_max + v.abs_max,
                        abs_mean=self.stats[k].abs_mean + v.abs_mean,
                        norm=self.stats[k].norm + v.norm,
                    )
                else:
                    self.stats[k] = v
        self.count += 1

    def average(self) -> StatsDict:
        if self.count == 0:
            return {}

        averaged_stats = {}
        for k, v in self.stats.items():
            averaged_stats[k] = Stats(
                max=v.max / self.count,
                min=v.min / self.count,
                mean=v.mean / self.count,
                abs_max=v.abs_max / self.count,
                abs_mean=v.abs_mean / self.count,
                norm=v.norm / self.count,
            )
        return averaged_stats


def get_parameterization(style: str, fully_aligned: bool = True):
    Parameterization = namedtuple(
        "Parameterization",
        [
            "embed_init_var",
            "embed_param_mult",
            "embed_lr",
            "embed_grad",
            "hidden_init_var",
            "hidden_param_mult",
            "hidden_lr",
            "hidden_grad",
            "unembed_init_var",
            "unembed_param_mult",
            "unembed_lr",
            "unembed_grad",
        ],
    )

    base_params = {
        "sp": Parameterization(
            embed_init_var=0.0,
            embed_param_mult=0.0,
            embed_lr=0.0,
            embed_grad=0.5,
            hidden_init_var=1.0,
            hidden_param_mult=0.0,
            hidden_lr=1.0,
            hidden_grad=0.5,
            unembed_init_var=1.0,
            unembed_param_mult=0.0,
            unembed_lr=1.0,
            unembed_grad=0.0,
        ),
        "mup": Parameterization(
            embed_init_var=1.0,
            embed_param_mult=0.5,
            embed_lr=0.5,
            embed_grad=0.5,
            hidden_init_var=1.0,
            hidden_param_mult=0.0,
            hidden_lr=1.0,
            hidden_grad=1.0,
            unembed_init_var=1.0,
            unembed_param_mult=0.5,
            unembed_lr=0.5,
            unembed_grad=0.5,
        ),
        "ntk": Parameterization(
            embed_init_var=0.0,
            embed_param_mult=0.0,
            embed_lr=0.0,
            embed_grad=0.5,
            hidden_init_var=0.0,
            hidden_param_mult=0.5,
            hidden_lr=0.5,
            hidden_grad=1.0,
            unembed_init_var=0.0,
            unembed_param_mult=0.5,
            unembed_lr=0.5,
            unembed_grad=0.5,
        ),
        "mean-field": Parameterization(
            embed_init_var=0.0,
            embed_param_mult=0.0,
            embed_lr=0.0,
            embed_grad=1.0,
            hidden_init_var=0.0,
            hidden_param_mult=0.5,
            hidden_lr=0.5,
            hidden_grad=1.5,
            unembed_init_var=0.0,
            unembed_param_mult=1.0,
            unembed_lr=0.0,
            unembed_grad=1.0,
        ),
    }

    style = style.lower()
    if style not in base_params:
        raise ValueError(f"Unknown parameterization style: {style}")

    params = base_params[style]._asdict()

    if not fully_aligned:
        if style == "sp":
            params.update(
                {
                    "embed_lr": 0.0,
                    "hidden_lr": 0.5,
                    "unembed_lr": 0.5,
                }
            )
        elif style == "mup":
            params.update(
                {
                    "embed_lr": 0.5,
                    "hidden_lr": 0.5,
                    "unembed_lr": 0.0,
                }
            )
        elif style == "ntk":
            params.update(
                {
                    "embed_lr": 0.0,
                    "hidden_lr": 0.0,
                    "unembed_lr": 0.0,
                }
            )
        elif style == "mean-field":
            params.update(
                {
                    "embed_lr": 0.0,
                    "hidden_lr": 0.0,
                    "unembed_lr": -0.5,
                }
            )

    return Parameterization(**params)


@pytree_dataclass
class TransformerLayer:
    ln1: f32["d_model/t/d"]
    ln2: f32["d_model/t/d"]
    w_q: f32["d_model/d n_q_per_kv n_kv/t d_head"]
    w_kv: f32["2 d_model/d n_kv/t d_head"]
    w_o: f32["d_model/d n_q_per_kv n_kv/t d_head"]
    w_gate: f32["d_model/d d_ff/t"]
    w_up: f32["d_model/d d_ff/t"]
    w_down: f32["d_model/d d_ff/t"]
    q_clusters: f32["n_clusters n_q_per_kv n_kv/t d_head/d"]
    k_clusters: f32["n_clusters n_kv/t d_head/d"]
    q_bias: f32["n_clusters n_q_per_kv n_kv/t"]


Transformer = Array["layers", TransformerLayer]


@pytree_dataclass
class Model:
    embed: f32["vocab/t d_model/d"]
    unembed: f32["vocab/t d_model/d"]
    transformer: Transformer
    final_layer_norm: f32["d_model/d/t"]

    @staticmethod
    @typechecked
    def init(h: Hparams, rng: PRNGKey) -> "Model":
        # https://github.com/google/jax/issues/20390 for ones_like with sharding.
        ln1 = jnp.ones((h.layers, h.d_model), dtype=jnp.float32)
        ln2 = jnp.ones((h.layers, h.d_model), dtype=jnp.float32)
        final_layer_norm = jnp.ones((h.d_model,), dtype=jnp.float32)

        # All of wi/wq/wo/wo/w_kv use truncated_normal initializers with 'fan_in' scaling,
        # i.e. variance set to 1.0/fan_in.
        # The constant is stddev of standard normal truncated to (-2, 2)
        truncated_normal_stddev = 0.87962566103423978
        p = get_parameterization(h.parameterization)
        base = h.base

        embed_scale = (
            math.sqrt(base.d_model) / (h.d_model * truncated_normal_stddev)
        ) ** (p.embed_init_var)
        # scale for tensors with d_model fan_in and truncated normal truncated to (-2, 2)
        d_model_scale = (
            math.sqrt(base.d_model) / (h.d_model * truncated_normal_stddev)
        ) ** (p.hidden_init_var)
        w_kv_scale = d_model_scale
        target_head_dim = h.n_q_per_kv * h.n_kv * h.d_head
        base_head_dim = base.n_q_per_kv * base.n_kv * base.d_head
        w_o_scale = (
            math.sqrt(base_head_dim) / (target_head_dim * truncated_normal_stddev)
        ) ** (p.hidden_init_var)
        w_up_scale = d_model_scale
        w_down_scale = (math.sqrt(base.d_ff) / (h.d_ff * truncated_normal_stddev)) ** (
            p.hidden_init_var
        )

        w_kv_shape = (h.layers, 2, h.d_model, h.n_kv, h.d_head)
        w_kv = w_kv_scale * jax.random.truncated_normal(
            fold_in_str(rng, "w_kv"), -2, 2, w_kv_shape, dtype=jnp.float32
        )

        ff_shape = (h.layers, h.d_model, h.d_ff)
        embed = embed_scale * jax.random.normal(
            jax_extra.fold_in_str(rng, "embed"), (h.vocab, h.d_model), dtype=jnp.float32
        )
        w_gate = w_up_scale * jax.random.truncated_normal(
            fold_in_str(rng, "w_gate"), -2, 2, ff_shape, dtype=jnp.float32
        )
        w_up = w_up_scale * jax.random.truncated_normal(
            fold_in_str(rng, "w_up"), -2, 2, ff_shape, dtype=jnp.float32
        )
        w_down = w_down_scale * jax.random.truncated_normal(
            fold_in_str(rng, "w_down"), -2, 2, ff_shape, dtype=jnp.float32
        )

        w_q_scale = d_model_scale
        w_q_shape = (h.layers, h.d_model, h.n_q_per_kv, h.n_kv, h.d_head)
        w_o_shape = w_q_shape
        unembed_scale = (
            math.sqrt(base.d_model) / (h.d_model * truncated_normal_stddev)
        ) ** (p.unembed_init_var)
        w_o = w_o_scale * jax.random.truncated_normal(
            fold_in_str(rng, "w_o"), -2, 2, w_o_shape, dtype=jnp.float32
        )

        if h.zero_queries:
            w_q = jnp.zeros(w_q_shape, dtype=jnp.float32)
        else:
            w_q = w_q_scale * jax.random.truncated_normal(
                fold_in_str(rng, "w_q"), -2, 2, w_q_shape, dtype=jnp.float32
            )

        if h.zero_unembed:
            unembed = jnp.zeros((h.vocab, h.d_model), dtype=jnp.float32)
        else:
            unembed = unembed_scale * jax.random.truncated_normal(
                fold_in_str(rng, "unembed"),
                -2,
                2,
                (h.vocab, h.d_model),
                dtype=jnp.float32,
            )

        q_cluster_shape = (h.layers, h.n_clusters, h.n_q_per_kv, h.n_kv, h.d_head)
        q_clusters = d_model_scale * jax.random.truncated_normal(
            fold_in_str(rng, "q_clusters"),
            -2,
            2,
            q_cluster_shape,
            dtype=jnp.float32,
        )
        q_bias = jnp.ones(q_cluster_shape[:-1], dtype=jnp.float32)

        k_clusters = d_model_scale * jax.random.truncated_normal(
            fold_in_str(rng, "k_clusters"),
            -2,
            2,
            (h.layers, h.n_clusters, h.n_kv, h.d_head),
            dtype=jnp.float32,
        )

        arrays = Model(
            embed=embed,
            unembed=unembed,
            transformer=Transformer(
                ln1=ln1,
                ln2=ln2,
                w_q=w_q,
                w_kv=w_kv,
                w_o=w_o,
                w_gate=w_gate,
                w_up=w_up,
                w_down=w_down,
                q_clusters=q_clusters,
                k_clusters=k_clusters,
                q_bias=q_bias,
            ),
            final_layer_norm=final_layer_norm,
        )
        shardings = make_shardings(Model)
        return jax.tree.map(lax.with_sharding_constraint, arrays, shardings)

    @typechecked
    def forward_pass(
        self,
        h: Hparams,
        ids: u32[b"B/d L"],
        is_seq_start: bool_[b"B/d L"],
        step: u32[b""],
        total_steps: u32[b""],
    ) -> Tuple[f32[b"B/d L V/t"], StatsDict]:
        p = get_parameterization(h.parameterization)
        embed_mult = (h.d_model / h.base.d_model) ** -p.embed_param_mult
        hidden_mult = (h.d_model / h.base.d_model) ** -p.hidden_param_mult
        unembed_mult = (h.d_model / h.base.d_model) ** -p.unembed_param_mult

        # Initial embedding lookup.
        embed = embed_mult * shardops.all_gather(
            "V/t M/d -> V/t M", jnp.bfloat16(self.embed)
        )
        one_hot_ids = jax.nn.one_hot(ids, self.embed.shape[0])
        x = shardops.einsum_unreduced("B/d L V/t, V/t M -> B/d L M", one_hot_ids, embed)
        x = shardops.psum_scatter("B/d L M -> B/d L M/t", x)

        L = ids.shape[1]
        segment_ids = jnp.cumsum(is_seq_start, axis=1)
        segment_mask: bool_[b"B/d L L"] = (
            segment_ids[:, :, jnp.newaxis] == segment_ids[:, jnp.newaxis, :]
        )
        segment_mask: bool_[b"B/d L L 1 1"] = segment_mask[
            ..., jnp.newaxis, jnp.newaxis
        ]  # add axes for q_per_k, num_kv_heads dimensions
        causal_mask: bool_[b"1 L L 1 1"] = jnp.tril(
            jnp.ones((L, L), dtype=jnp.bool_), 0
        )[jnp.newaxis, ..., jnp.newaxis, jnp.newaxis]
        causal_mask: bool_[b"B/d L L 1 1"] = jnp.logical_and(segment_mask, causal_mask)

        if h.apply_rope:
            rope_table = RopeTable.create(L, h)

        if h.apply_alibi:
            alibi = Alibi.create(h)

        ##### Transformer blocks.
        @explicit_activation_checkpointing
        @typechecked
        def loop_body(
            carry: Tuple[bf16[b"B/d L M/t"], u32[b""], u32[b""]],
            layer_weights: TransformerLayer,
        ) -> Tuple[Tuple[bf16[b"B/d L M/t"], u32[b""], u32[b""]], StatsDict]:
            stats = {}
            x, step, total_steps = carry
            # Pre-attention RMSNorm
            ln1 = shardops.all_gather("M/t/d -> M", jnp.float32(layer_weights.ln1))
            gx = shardops.all_gather("B/d L M/t -> B/d L M", x)
            nx = jnp.bfloat16(rms_norm(gx) * ln1)

            # Attention, using Grouped Query Attention and RoPE position embeddings.
            w_q = shardops.all_gather(
                "M/d Q K/t D -> M Q K/t D", jnp.bfloat16(layer_weights.w_q)
            )
            q = save_for_backward(
                hidden_mult
                * shardops.einsum_unreduced(
                    "B/d L M, M Q K/t D -> B/d L Q K/t D", nx, w_q
                )
            )
            if h.apply_rope:
                q = rope_table.apply("L D -> 1 L 1 1 D", q)

            w_kv = shardops.all_gather(
                "2 M/d K/t D -> 2 M K/t D", jnp.bfloat16(layer_weights.w_kv)
            )
            k, v = hidden_mult * shardops.einsum_unreduced(
                "B/d L M, k_v M K/t D -> k_v B/d L K/t D", nx, w_kv
            )
            k = save_for_backward(k)
            v = save_for_backward(v)
            if h.apply_rope:
                k = rope_table.apply("L d -> 1 L 1 d", k)

            # TODO:
            # sigmoid (q_c + bias) # want them to select all the keys => pretty close to 1 at first
            # bias = vector * scale
            # METRIC: track bias decay over time
            # clusters are decaying over time, we can also decay it manually as a function of step

            # future ideas
            # mini objectives along the way
            # have a loss based on based on the total probabilites from the loaded clusters
            # METRIC: average cum prob loaded

            # loss to penalize a cluster that is useless

            q_clusters = shardops.all_gather(
                "n_clusters Q K/t D/d -> n_clusters Q K/t D",
                layer_weights.q_clusters,
            )
            k_clusters = shardops.all_gather(
                "n_clusters K/t D/d -> n_clusters K/t D", layer_weights.k_clusters
            )
            nq = jnp.bfloat16(rms_norm(jnp.bfloat16(q)))
            nk = jnp.bfloat16(rms_norm(jnp.bfloat16(k)))
            stats["nq"] = get_stats(jnp.float32(nq))
            stats["nk"] = get_stats(jnp.float32(nk))

            q_c = shardops.einsum_unreduced(
                "B/d L Q K/t D, n_clusters Q K/t D -> B/d L Q K/t n_clusters",
                jax.lax.stop_gradient(nq),
                q_clusters,
            )

            k_c = shardops.einsum_unreduced(
                "B/d L K/t D, n_clusters K/t D -> B/d L K/t n_clusters",
                jax.lax.stop_gradient(nk),
                k_clusters,
            )
            # get stats for k_clusters/q clusters
            stats["q_clusters"] = get_stats(q_clusters)
            stats["k_clusters"] = get_stats(k_clusters)

            # temp = 0.01 + 20 * (jnp.float32(step) / jnp.float32(total_steps))
            q_bias = einops.rearrange(
                layer_weights.q_bias, "n_clusters Q K -> Q K n_clusters"
            )
            q_c = jax.nn.sigmoid(q_c)
            k_c = jax.nn.softmax(k_c, axis=-1)
            # report q_c average to metrics
            # q_c = what cluster clusters matter
            # k_c = whats the most important cluster
            # softmask = soft selection of clusters based on q_c-k_c alignment
            softmask = (
                shardops.einsum_unreduced(
                    "B/d Qlen Q K/t n_clusters, B/d Klen K/t n_clusters -> B/d Qlen Klen Q K/t",
                    q_c,
                    k_c,
                )
                * causal_mask
            )
            stats["softmask"] = get_stats(softmask)

            logit_scale = jax.lax.select(
                h.parameterization.lower() == "mup",
                h.a_attn * math.sqrt(h.base.d_head) / h.d_head,
                1.0 / math.sqrt(h.d_head),
            )
            logits = logit_scale * shardops.einsum_unreduced(
                "B/d Qlen Q K/t D, B/d Klen K/t D -> B/d Qlen Klen Q K/t",
                q,
                k,
                preferred_element_type=jnp.float32,
            )
            if h.apply_alibi:
                logits = alibi.apply(logits)

            # TODO: emit min of the max(query-key alignments)
            logits = jnp.where(causal_mask, logits, -1e10)
<<<<<<< HEAD
            max_qk_alignment = einops.reduce(
                logits, "B Qlen Klen Q K -> B Qlen Q K", "max"
            )
            stats["max_qk_alignment"] = get_stats(max_qk_alignment)
            min_max_qk_alignment = einops.reduce(
                max_qk_alignment,
                "B Qlen Q K -> B Q K",
                "min",
            )
            stats["min_max_qk_alignment"] = get_stats(min_max_qk_alignment)
            stats["logits"] = get_stats(logits)
            max_logits = jnp.maximum(
                einops.reduce(logits, "B Qlen Klen Q K -> B Qlen 1 Q K", "max"), 0.0
            )
            probs = jnp.bfloat16(
                (jnp.exp(logits - max_logits))
                / (
                    jnp.exp(-max_logits)
                    + einops.reduce(
                        (jnp.exp(logits - max_logits)),
                        "B Qlen Klen Q K -> B Qlen 1 Q K",
                        "sum",
                    )
                )
            )  # softmax with 0 logit padding, drop logits that have negative alignment
            stats["probs"] = get_stats(probs)
            total_probs = einops.reduce(probs, "B Qlen Klen Q K -> B Qlen Q K", "sum")
            # apply softmask
            apply_softmask = step >= h.softmask_start_fraction * total_steps
            apply_hardmask = step >= h.hardmask_start_fraction * total_steps
            softmask_probs = jnp.bfloat16(jax.lax.stop_gradient(probs) * softmask)
            cluster_recall = einops.reduce(
                softmask_probs.astype(jnp.float32),
                "B Qlen Klen Q K -> B Qlen Q K",
                "sum",
            )  # how much of the total probability we recall after masking
            soft_prob_ratio = jnp.where(
                total_probs > 0, cluster_recall / total_probs, 0
            )
            softmask_keys_retrieved = einops.reduce(
                softmask, "B Qlen Klen Q K -> B Qlen Q K", "sum"
            )  # approximating the number of keys retrieved
            cluster_recall_per_key = jnp.where(
                jnp.float32(softmask_keys_retrieved) > jnp.float32(0),
                cluster_recall / softmask_keys_retrieved,
                0.0,
            )
            stats["cluster_recall"] = get_stats(cluster_recall)
            stats["log_cluster_recall"] = get_stats(jnp.log(cluster_recall + 1e-6))
            stats["soft_prob_ratio"] = get_stats(soft_prob_ratio)
            stats["softmask_keys_retrieved"] = get_stats(softmask_keys_retrieved)
            stats["cluster_recall_per_key"] = get_stats(cluster_recall_per_key)
            probs = jax.lax.select(apply_softmask, jnp.bfloat16(softmask_probs), probs)
            soft_retrieved_percent = jnp.sum(softmask, axis=2) / jnp.sum(
                causal_mask, axis=2
            )
            stats["soft_retrieved_percent"] = get_stats(soft_retrieved_percent)
            stats["log_soft_retrieved_percent"] = get_stats(
                jnp.log(soft_retrieved_percent + 1e-6)
            )
            k_cluster_selection = jnp.argmax(k_c, axis=-1)
            hard_k_c = jax.nn.one_hot(k_cluster_selection, h.n_clusters)
            hard_q_c = (
                q_c > h.hard_q_threshold
            )  # does this mean if no q clusters have >.5 the keys are entirely dropped despite selecting a cluster
            hardmask = (
                shardops.einsum_unreduced(
                    "B/d Qlen Q K/t n_clusters, B/d Klen K/t n_clusters -> B/d Qlen Klen Q K/t",
                    hard_q_c,
                    hard_k_c,
                )
                * causal_mask
            )
            hardmask_probs = jnp.bfloat16(probs * hardmask)
            probs = jax.lax.select(apply_hardmask, hardmask_probs, probs)
            hard_cluster_recall = einops.reduce(
                hardmask_probs, "B Qlen Klen Q K -> B Qlen Q K", "sum"
            )
            stats["hard_cluster_recall"] = get_stats(hard_cluster_recall)
            probs = jax.lax.select(apply_hardmask, jnp.bfloat16(hardmask_probs), probs)
            retrieved_percent = jnp.sum(hardmask, axis=2) / jnp.sum(causal_mask, axis=2)
            stats["retrieved_percent"] = get_stats(retrieved_percent)
            # maybe we want a loss based on prob per token loaded, total_prob/total_tokens_loaded, if below threshold drop it
            # to raise precision?
            # to get total retrieved, get a one hot coding based on threhold, sum along a cluster index, divide by sum along causal mask's key axis

=======
            probs = jnp.bfloat16(quiet_softmax(logits))
>>>>>>> 5fd9d2ce
            attn_out = shardops.einsum_unreduced(
                "B/d Qlen Klen Q K/t, B/d Klen K/t D -> B/d Qlen Q K/t D", probs, v
            )
            w_o = shardops.all_gather(
                "M/d Q K/t D -> M Q K/t D", jnp.bfloat16(layer_weights.w_o)
            )
            attn_out = hidden_mult * shardops.einsum_unreduced(
                "B/d Qlen Q K/t D, M Q K/t D -> B/d Qlen M", attn_out, w_o
            )
            attn_out = shardops.psum_scatter("B/d Qlen M -> B/d Qlen M/t", attn_out)
            x = save_for_backward(x + attn_out)

            # Pre-FFN RMSNorm
            ln2 = save_for_backward(
                shardops.all_gather("M/t/d -> M", jnp.float32(layer_weights.ln2))
            )
            gx = shardops.all_gather("B/d L M/t -> B/d L M", x)
            nx = jnp.bfloat16(rms_norm(gx) * ln2)

            # FFN, using SwiGLU
            w_gate = shardops.all_gather(
                "M/d F/t -> M F/t", jnp.bfloat16(layer_weights.w_gate)
            )
            gate_proj = save_for_backward(
                hidden_mult
                * shardops.einsum_unreduced("B/d L M, M F/t -> B/d L F/t", nx, w_gate)
            )
            w_up = shardops.all_gather(
                "M/d F/t -> M F/t", jnp.bfloat16(layer_weights.w_up)
            )
            up_proj = save_for_backward(
                hidden_mult
                * shardops.einsum_unreduced("B/d L M, M F/t -> B/d L F/t", nx, w_up)
            )
            y = jax.nn.swish(gate_proj) * up_proj
            w_down = shardops.all_gather(
                "M/d F/t -> M F/t", jnp.bfloat16(layer_weights.w_down)
            )

            ffn_out_mult = (h.d_ff / h.base.d_ff) ** -p.hidden_param_mult
            ffn_out = ffn_out_mult * shardops.einsum_unreduced(
                "B/d L F/t, M F/t -> B/d L M", y, w_down
            )
            ffn_out = shardops.psum_scatter("B/d L M -> B/d L M/t", ffn_out)

            return (jnp.bfloat16(x + ffn_out), step, total_steps), stats

        (x, _, _), layer_stats = jax.lax.scan(
            loop_body,
            (jnp.bfloat16(x), step, total_steps),
            self.transformer,
        )
        ret = {}
        for key, t in layer_stats.items():
            for layer in range(h.layers):
                ret[f"{layer}.{key}"] = Stats(
                    mean=t.mean[layer],
                    max=t.max[layer],
                    min=t.min[layer],
                    abs_max=t.abs_max[layer],
                    abs_mean=t.abs_mean[layer],
                    norm=t.norm[layer],
                )
        for key, value in layer_stats.items():
            ret[key] = Stats(
                max=jnp.max(value.max),
                min=jnp.min(value.min),
                mean=jnp.mean(value.mean),
                abs_max=jnp.max(value.abs_max),
                abs_mean=jnp.mean(value.abs_mean),
                norm=jnp.mean(value.norm),
            )

        ##### Final layernorm and output projection.
        x = shardops.all_gather("B/d L M/t -> B/d L M", x)
        ln = shardops.all_gather("M/t/d -> M", jnp.float32(self.final_layer_norm))
        x = jnp.bfloat16(rms_norm(x) * ln)
        unembed = unembed_mult * shardops.all_gather(
            "V/t M/d -> V/t M", jnp.bfloat16(self.unembed)
        )
        logits = shardops.einsum_unreduced(
            "B/d L M, V/t M -> B/d L V/t",
            x,
            unembed,
            preferred_element_type=jnp.float32,
        )

        return logits, ret

    @typechecked
    def loss(
        self, h: Hparams, batch: TokenBatch, step: u32[b""], total_steps: u32[b""]
    ) -> Tuple[f32[b""], Tuple[f32[b""], StatsDict]]:
        # Given sequence-packed targets:
        #   [[1, 2], [3, 4, 5], [6, 7, 8, 9]]
        # we want inputs:
        #   [[0, 1], [0, 3, 4], [0, 6, 7, 8]]
        # which we get by shifting the targets right by 1 and
        # masking sequence-start tokens to 0.
        inputs = jnp.pad(batch.targets[:, :-1], pad_width=((0, 0), (1, 0)))
        is_seq_start: bool_[b"batch/d len"] = batch.is_seq_start
        inputs: u32[b"batch/d len"] = jnp.where(is_seq_start, 0, inputs)

        logits, stats_dict = self.forward_pass(
            h, inputs, is_seq_start, step, total_steps
        )
        max_logits: f32[b"batch/d len 1"] = lax.pmax(
            jnp.max(lax.stop_gradient(logits), axis=-1, keepdims=True), "t"
        )
        logits = logits - max_logits
        sum_logits = lax.psum(jnp.sum(jnp.exp(logits), axis=-1, keepdims=True), "t")
        logsumexp = jnp.log(sum_logits)
        logprobs: f32[b"batch/d len V/t"] = logits - logsumexp
        logprobs_at_targets = shardops.index_unreduced(
            "batch/d len [V/t], batch/d len -> batch/d len", logprobs, batch.targets
        )
        logprobs_at_targets = shardops.psum_scatter(
            "batch/d len -> batch/d len/t", logprobs_at_targets
        )
        tokens_in_global_batch = logprobs_at_targets.size * jax.lax.psum(1, ("d", "t"))
        ce_loss = -jnp.sum(logprobs_at_targets) / jnp.float32(tokens_in_global_batch)
        recall_loss = (
            -stats_dict["log_cluster_recall"].mean
            + stats_dict["log_soft_retrieved_percent"].mean
        )
        total_loss = ce_loss + recall_loss
        return (
            total_loss,
            (ce_loss, stats_dict),
        )


@pytree_dataclass
class Alibi:
    slopes: f32["K/t"]

    def create(hparams: Hparams) -> "Alibi":
        n_kv = hparams.n_kv
        start = 2.0 ** (-(2.0 ** -(jnp.log2(n_kv) - 3)))
        slopes = start * (start ** shardops.arange("t", n_kv))

        return Alibi(slopes=slopes)

    def apply(self, logits: f32["B/d Qlen Klen Q K/t"]) -> f32["1 Qlen Klen 1 K/t"]:
        Qlen = logits.shape[1]
        slopes = einops.rearrange(self.slopes, "K -> 1 1 1 K")

        position_bias = jnp.arange(Qlen)[None, :] - jnp.arange(Qlen)[:, None]
        position_bias = einops.rearrange(position_bias, "Qlen Klen -> Qlen Klen 1 1")

        bias: f32["1 Qlen Klen 1 K/t"] = einops.rearrange(
            position_bias * slopes, "Qlen Klen 1 K -> 1 Qlen Klen 1 K"
        )
        return logits + bias


@pytree_dataclass
class RopeTable:
    sin: f32["len d_head2"]
    cos: f32["len d_head2"]

    @staticmethod
    def create(max_len: int, hparams: Hparams) -> "RopeTable":
        rope_max_timescale = hparams.rope_max_timescale
        d_head = hparams.d_head
        d = d_head // 2
        # endpoint=False is equivalent to what MaxText does. endpoint=True would be more natural, though.
        timescale = jnp.logspace(
            0, jnp.log10(jnp.float32(rope_max_timescale)), d, endpoint=False
        )
        position = jnp.arange(max_len, dtype=jnp.int32)
        sinusoid_inp = jnp.float32(position[:, jnp.newaxis]) / timescale[jnp.newaxis, :]
        sin = jnp.sin(sinusoid_inp)
        cos = jnp.cos(sinusoid_inp)
        return RopeTable(sin=sin, cos=cos)

    def apply(self, rearrange_spec, x):
        x1, x2 = jnp.split(x, 2, axis=-1)
        sin = einops.rearrange(self.sin, rearrange_spec)
        cos = einops.rearrange(self.cos, rearrange_spec)
        r1 = x1 * cos - x2 * sin
        r2 = x2 * cos + x1 * sin
        return jnp.append(r1, r2, axis=-1)


@typechecked
def rms_norm(
    x: Union[
        bf16[b"batch/d len M"],
        bf16[b"B/d L K/t D"],
        bf16[b"B/d L Q K/t D"],
    ]
) -> Union[
    bf16[b"batch/d len M"],
    bf16[b"B/d L K/t D"],
    bf16[b"B/d L Q K/t D"],
]:
    mean2 = save_for_backward(
        jnp.mean(jax.lax.square(jnp.float32(x)), axis=-1, keepdims=True)
    )
    return jnp.bfloat16(x * jax.lax.rsqrt(mean2 + 1e-6))


def quiet_softmax(logits: f32["B Qlen Klen Q K"]) -> f32["B Qlen Klen Q K"]:
    """softmax with 0 logit padding, drop logits that have negative alignment"""
    max_logits = jnp.maximum(
        einops.reduce(logits, "B Qlen Klen Q K -> B Qlen 1 Q K", "max"), 0.0
    )
    stable_logits = logits - max_logits
    probs = (jnp.exp(stable_logits)) / (
        jnp.exp(-max_logits)
        + einops.reduce(
            jnp.exp(stable_logits),
            "B Qlen Klen Q K -> B Qlen 1 Q K",
            "sum",
        )
    )
    return probs


@pytree_dataclass
class Metrics:
    loss: f32[b""]
    learning_rate: f32[b""]
    grad_norm: f32[b""]
    raw_grad_norm: f32[b""]
    total_loss: f32[b""]


@dataclass(frozen=True)
class TrainingHparams:
    adam_b1: float
    adam_b2: float
    adam_eps: float
    adam_eps_root: float
    weight_decay: float
    warmup_steps: int
    steps: int
    steps_for_lr: int
    cosine_learning_rate_final_fraction: float
    learning_rate: float
    tokens: TokenBatchParams
    seed: int
    queue: Optional[str] = None
    n_log_iterations: Optional[int] = 5000
    use_grad_clip: Optional[bool] = True
    use_gpu: Optional[bool] = False
    use_single_worker: Optional[bool] = False
    use_multistage_training: Optional[bool] = False


@pytree_dataclass
class State:
    weights: Model
    adam_mu: Model
    adam_nu: Model

    @staticmethod
    def init(hparams: Hparams, rng: PRNGKey) -> "State":
        weights = Model.init(hparams, rng)
        adam_mu = jax.tree.map(lambda p: p * 0.0, weights)
        adam_nu = jax.tree.map(lambda p: p * 0.0, weights)
        return State(weights=weights, adam_mu=adam_mu, adam_nu=adam_nu)


@partial(jax.jit, static_argnums=(2))
@shardtypes.scope
def eval_model(
    state: State,
    step: u32[b""],
    h: Hparams,
    batch: TokenBatch,
) -> Tuple[f32[b""], Tuple[f32[b""], StatsDict]]:
    @partial(shardtypes.typed_shard_map, check_rep=False)
    def eval_model_shard(
        state: State, step: u32[b""], batch: TokenBatch
    ) -> Tuple[f32[b""], f32[b""], StatsDict]:
        (
            (
                loss,
                (ce_loss, stats_dict),
            ),
            _,
        ) = jax.value_and_grad(
            lambda weights: weights.loss(
                h, batch, step, jnp.uint32(0)
            ),  # we want to use hard mask here, so  total_steps=0
            has_aux=True,
        )(state.weights)
        loss = jax.lax.psum(loss, ("d", "t"))
        ce_loss = jax.lax.psum(ce_loss, ("d", "t"))
        return loss, ce_loss, stats_dict

    return eval_model_shard(state, step, batch)


@partial(jax.jit, static_argnums=(2, 3), donate_argnums=(0,))
@shardtypes.scope
def training_step(
    state: State,
    step: u32[b""],
    h: Hparams,
    hparams: TrainingHparams,
    batch: TokenBatch,
) -> Tuple[State, Tuple[Metrics, StatsDict]]:
    @partial(
        shardtypes.typed_shard_map, check_rep=False
    )  # check_rep=False for https://github.com/google/jax/issues/20335
    def sharded_step(
        state: State, step: u32[b""], batch: TokenBatch
    ) -> Tuple[State, Tuple[Metrics, StatsDict]]:
        (
            (
                loss,
                (ce_loss, stats_dict),
            ),
            grad,
        ) = jax.value_and_grad(
            lambda weights: weights.loss(
                h, batch, jnp.uint32(step), jnp.uint32(hparams.steps)
            ),
            has_aux=True,
        )(state.weights)
        # Gradients have already been reduced across chips because the gradient of the weight `all_gather`
        # is weight-gradient `psum_scatter`. Loss, on the other hand, hasn't been reduced across chips: if we
        # did that inside the autodiff, we'd be double-reducing the loss, effectively multiplying it by the
        # amount of data parallelism.
        #
        # So we reduce the loss across chips _outside_ the autodiff.
        loss = jax.lax.psum(loss, ("d", "t"))
        ce_loss = jax.lax.psum(ce_loss, ("d", "t"))

        # Other than global-norm of gradients, no other communication is needed during the weight update,
        # because weights and grads are already fully sharded, as checked below.

        # Calculate learning rate from step number.
        # We use linear warmup then cosine decay. See https://arxiv.org/pdf/2307.09288.pdf section 2.2
        warmup_lr = (
            jnp.float32(step) / jnp.float32(hparams.warmup_steps)
        ) * hparams.learning_rate
        cosine = jnp.cos(
            jnp.pi
            * (
                jnp.float32(step - hparams.warmup_steps)
                / jnp.float32(hparams.steps_for_lr - hparams.warmup_steps)
            )
        )
        cosine_lr = hparams.learning_rate * (
            hparams.cosine_learning_rate_final_fraction
            + (1 - hparams.cosine_learning_rate_final_fraction) * (cosine * 0.5 + 0.5)
        )
        lr = jnp.where(step < hparams.warmup_steps, warmup_lr, cosine_lr)

        # AdamW optimizer with global gradient clipping.
        grad_leaves, grad_treedef = jax.tree_util.tree_flatten(grad)
        grad_leaves = [
            shardops.pmean_across_replicas(pspec, g)
            for g, pspec in zip(
                grad_leaves, tree_leaves(shardtypes.make_partition_specs(State))
            )
        ]
        global_norm_square = jnp.float32(0.0)
        for key, g in vars(grad.transformer).items():
            if "q_clusters" in key or "k_clusters" in key or "q_bias" in key:
                continue
            assert g.dtype == jnp.float32
            global_norm_square += jnp.sum(jax.lax.square(g))
        global_norm_square = jax.lax.psum(global_norm_square, ("d", "t"))
        global_norm = jnp.sqrt(global_norm_square)

        base = h.base

        p = get_parameterization(h.parameterization)
        target_head_dim = h.n_q_per_kv * h.n_kv * h.d_head
        base_head_dim = base.n_q_per_kv * base.n_kv * base.d_head

        embed_lr_scale = h.gamma_embed * (h.d_model / base.d_model) ** -p.embed_lr
        unembed_lr_scale = h.gamma_unembed * (h.d_model / base.d_model) ** -p.unembed_lr

        lr_scales = Model(
            embed=embed_lr_scale,
            unembed=unembed_lr_scale,
            transformer=Transformer(
                ln1=1.0,
                ln2=1.0,
                w_q=h.gamma_hidden * (h.d_model / base.d_model) ** -p.hidden_lr,
                w_kv=h.gamma_hidden * (h.d_model / base.d_model) ** -p.hidden_lr,
                w_o=h.gamma_hidden * (target_head_dim / base_head_dim) ** -p.hidden_lr,
                w_gate=h.gamma_hidden * (h.d_model / base.d_model) ** -p.hidden_lr,
                w_up=h.gamma_hidden * (h.d_model / base.d_model) ** -p.hidden_lr,
                w_down=h.gamma_hidden * (h.d_ff / base.d_ff) ** -p.hidden_lr,
                q_clusters=1.0,
                k_clusters=1.0,
                q_bias=1.0,
            ),
            final_layer_norm=1.0,
        )

        if hparams.use_grad_clip:
            clip_value = 1.0
            rescale = jnp.minimum(1.0, clip_value / global_norm)
        else:
            rescale = 1.0

        new_ps = []
        new_mus = []
        new_nus = []
        for p, g, mu, nu, spec, lr_scale in zip(
            tree_leaves(state.weights),
            grad_leaves,
            tree_leaves(state.adam_mu),
            tree_leaves(state.adam_nu),
            tree_leaves(shardtypes.make_partition_specs(State)),
            tree_leaves(lr_scales),
        ):
            # Gradient clipping
            g = g * rescale
            # Adam scaling
            mu = (1 - hparams.adam_b1) * g + hparams.adam_b1 * mu
            nu = (1 - hparams.adam_b2) * jax.lax.square(g) + hparams.adam_b2 * nu
            # We need step numbers to start at 1, not 0. Otherwise the bias correction produces NaN.
            completed_steps = step + 1
            mu_hat = mu / (1 - jnp.float32(hparams.adam_b1) ** completed_steps)
            nu_hat = nu / (1 - jnp.float32(hparams.adam_b2) ** completed_steps)
            # as per C.5. in https://arxiv.org/pdf2407.05872
            # they mention introducing hp a, b to below function,
            # TODO: test and see if a = b = something besides 1
            g = jnp.arctan2(mu_hat, jnp.sqrt(nu_hat))

            # Weight decay
            g += hparams.weight_decay * p
            # Learning rate
            g *= lr * lr_scale

            # Apply update
            new_ps.append(p - g)
            new_mus.append(mu)
            new_nus.append(nu)

        new_state = State(
            weights=jax.tree_util.tree_unflatten(grad_treedef, new_ps),
            adam_mu=jax.tree_util.tree_unflatten(grad_treedef, new_mus),
            adam_nu=jax.tree_util.tree_unflatten(grad_treedef, new_nus),
        )
        metrics = Metrics(
            loss=ce_loss,
            learning_rate=lr,
            grad_norm=global_norm * rescale,
            raw_grad_norm=global_norm,
            total_loss=loss,
        )
        return new_state, (metrics, stats_dict)

    return sharded_step(state, step, batch)


@dataclass(frozen=True)
class Paths:
    root_working_dir: str
    model_name: Optional[str]


@dataclass(frozen=True)
class MeshConfig:
    d: int
    t: int


@dataclass(frozen=True)
class Config:
    model: Hparams
    training: TrainingHparams
    paths: Paths
    num_hosts: int
    checkpoint_interval: int
    mesh: MeshConfig
    io: training_io.IOConfig
    flat_tokens: Optional[FlatTokensParams] = None
    hf_dataset: Optional[HuggingFaceDataParams] = None

    def __post_init__(self):
        assert (
            self.flat_tokens is not None or self.hf_dataset is not None
        ), "Must provide either flat_tokens or hf_dataset."
        assert not (
            self.flat_tokens is not None and self.hf_dataset is not None
        ), "Should not specify both flat_tokens and hf_dataset."

    @cached_property
    def training_data(self) -> Union[FlatTokensParams, HuggingFaceDataParams]:
        return self.flat_tokens or self.hf_dataset


def main_contained(config, logger):
    """Main program, which does not access external services except as specified by config.paths or logger."""
    # Use partitionable (and hopefully fusable!) RNG.
    #
    # This is slower in compute time than 'unsafe_rbg' with flag '--xla_tpu_spmd_rng_bit_generator_unsafe=true',
    # but hopefully faster in memory time because it's fusable.
    # TODO: check this is true and if not, provide our own that actually is fusable.

    # 4x 1 chip (2 cores) per process:
    if config.training.use_single_worker:
        os.environ["TPU_CHIPS_PER_HOST_BOUNDS"] = "1,1,1"
        os.environ["TPU_HOST_BOUNDS"] = "1,1,1"
    jax.config.update("jax_threefry_partitionable", True)
    with Mesh(
        mesh_utils.create_device_mesh([config.mesh.d, config.mesh.t], jax.devices()),
        ("d", "t"),
    ):
        root_rng = jax.random.PRNGKey(config.training.seed)

        loader = get_loader("train", config.training_data, config.training.tokens)
        assert (
            config.model.vocab > loader.max_token_id
        ), f"{config.model.vocab} vs {loader.max_token_id}"
        config_name = hydra.core.hydra_config.HydraConfig.get()["job"]["config_name"]
        model_name = (
            config.paths.model_name
            if config.paths.model_name
            else get_model_name(config_name)
        )
        model_dir = os.path.join(config.paths.root_working_dir, model_name)
        print(model_name)
        training_io.mkdir(model_dir)
        state = jax.jit(partial(State.init, config.model))(
            fold_in_str(root_rng, "init")
        )
        #
        # Do we apply variance scaling because we want the distribution to be IID or is it also because we want it to be uniform and normal?

        state, start_step = training_io.load_checkpoint_if_it_exists(
            model_dir, state, config.io
        )

        # Explicitly compile training step, to record XLA HLO graph.
        # See https://bnikolic.co.uk/blog/python/jax/2022/02/22/jax-outputgraph-rev
        c_training_step = training_step.lower(
            state, jnp.uint32(0), config.model, config.training, loader.load(0)
        ).compile()
        date = datetime.datetime.now().strftime("%Y_%m_%d_%H_%M_%S")
        # training_io.save_hlo_svg(os.path.join(model_dir, f'training_step_optimized_hlo_{date}.svg'), c_training_step)
        n_log_iterations = config.training.n_log_iterations or 5000
        log_interval = math.ceil(config.training.steps / n_log_iterations)
        print(f"{log_interval=}")

        cum_metrics = None
        cum_stats = None

        def update_metrics(metrics: Metrics, stats_dict: StatsDict):
            nonlocal cum_metrics, cum_stats
            if cum_metrics is None:
                cum_metrics = metrics
                cum_stats = CumulativeStatsDict.create()
            else:
                cum_metrics.loss += metrics.loss
                cum_metrics.grad_norm += metrics.grad_norm
                cum_metrics.raw_grad_norm += metrics.raw_grad_norm
                cum_metrics.learning_rate += metrics.learning_rate
                cum_metrics.total_loss += metrics.total_loss
            cum_stats.update(stats_dict)

        start_time = time.time()

        for step in range(start_step, config.training.steps):
            if step % config.checkpoint_interval == 0 and step > start_step:
                training_io.save_checkpoint(model_dir, step, state, config.io)

            # We profile on the second step, because the first step has a long pause for XLA
            # compilation and initial shuffle buffer loading.
            if training_io.is_device_0() and step == start_step + 1:
                jax.block_until_ready(state)
                training_io.start_profile()
                profile_start = time.time()

            state, output = c_training_step(state, jnp.uint32(step), loader.load(step))

            # if half way point and multistage training is enabled, double seq length and halve batch size
            if (
                step == config.training.steps // 2
                and config.training.use_multistage_training
            ):
                print("updating seq length and batch size")
                tokens = replace(
                    config.training.tokens,
                    len=config.training.tokens.len * 2,
                    batch=max(config.mesh.d, config.training.tokens.batch // 2),
                )
                config = replace(
                    config, training=replace(config.training, tokens=tokens)
                )
                loader = get_loader(
                    "train", config.training_data, config.training.tokens
                )
                c_training_step = training_step.lower(
                    state,
                    jnp.uint32(0),
                    config.model,
                    config.training,
                    loader.load(step),
                ).compile()

            batch = loader.load(step)
            state, (metrics, stats_dict) = c_training_step(
                state, jnp.uint32(step), batch
            )

            # Run profile for two steps, to include data loading time in between them.
            if training_io.is_device_0() and step == start_step + 2:
                jax.block_until_ready(state)
                profile_duration = time.time() - profile_start
                training_io.stop_profile(model_dir)

                # Print MFU, including (one step of) data loading time.
                print(f"Profile time: {profile_duration}s for 2 steps.")
                model_params = jax.tree.reduce(
                    operator.add, jax.tree.map(lambda w: w.size, state.weights)
                )
                tokens = batch.targets.size
                print(f"Model params: {model_params:_}")
                print(f"Tokens: {tokens:_}")
                device_flops = training_io.get_flops_per_device()
                num_devices = jax.device_count()
                print(
                    f"MFU (projections only): {100 * (2 * 6 * model_params * tokens / (num_devices * profile_duration)) / device_flops:.2f}% MFU"
                )

            if step % log_interval == 0:
                if cum_metrics:
                    cum_metrics = Metrics(
                        loss=cum_metrics.loss / log_interval,
                        learning_rate=cum_metrics.learning_rate / log_interval,
                        grad_norm=cum_metrics.grad_norm / log_interval,
                        raw_grad_norm=cum_metrics.raw_grad_norm / log_interval,
                        total_loss=cum_metrics.total_loss / log_interval,
                    )
                    cum_stats = cum_stats.average()
                else:
                    cum_metrics = metrics
                    cum_stats = stats_dict
                training_io.log(step, logger, cum_metrics, cum_stats)
                cum_metrics = metrics
                cum_stats = CumulativeStatsDict.create()
                cum_stats.update(stats_dict)
            else:
                update_metrics(metrics, stats_dict)

        end_time = time.time()
        print(f"Total time: {end_time - start_time:.2f} seconds")

        print("Evaluating final model...")
        loader = get_loader("validation", config.training_data, config.training.tokens)

        total_loss = 0.0
        num_batches = config.training.steps // 10

        for step in range(num_batches):
            batch = loader.load(step)
            _, loss, stats_dict = eval_model(
                state, jnp.uint32(step), config.model, batch
            )
            total_loss += loss

        avg_loss = total_loss / num_batches
        perplexity = jnp.exp(avg_loss)
        if training_io.is_device_0():
            print(f"\nEvaluation Results:")
            print(f"Average Loss: {avg_loss:.4f}")
            print(f"Perplexity: {perplexity:.4f}")

            if logger:
                logger.report_scalar(
                    series="eval",
                    title="final_loss",
                    value=avg_loss,
                    iteration=config.training.steps,
                )
                logger.report_scalar(
                    series="eval",
                    title="final_perplexity",
                    value=perplexity,
                    iteration=config.training.steps,
                )


def clear_tpu_locks():
    try:
        raw_pids = subprocess.run(
            ["lsof", "-w", "/dev/accel0"], capture_output=True, text=True
        ).stdout
        pids = set()
        for line in raw_pids.splitlines()[1:]:
            parts = line.split()
            if len(parts) > 1:
                pids.add(parts[1])
        for pid in pids:
            os.kill(int(pid), signal.SIGTERM)
        if pids:
            os.remove("/tmp/libtpu_lockfile")
    except Exception as e:
        print(f"Error clearing TPU locks: {e}")
        pass


def get_filtered_overrides():
    """Get filtered override strings from Hydra config, excluding certain overrides."""
    overrides = hydra.core.hydra_config.HydraConfig.get()["job"]["override_dirname"]
    ignore_overrides = ["training.queue", "flat_tokens.filespec"]
    return [
        f"{override.lstrip('+').split('=')[0].split('.')[-1]}={override.split('=')[1]}"
        for override in overrides.split(",")
        if override and override.lstrip("+").split("=")[0] not in ignore_overrides
    ]


def get_model_name(config_name: str):
    overrides = get_filtered_overrides()
    overrides = "_".join(overrides)
    return f"{config_name}_{overrides}" if overrides else config_name


@hydra.main(config_path="configs", version_base=None)
def main(config):
    config = jax_extra.make_dataclass_from_dict(Config, config)
    if config.training.queue:
        config_name = hydra.core.hydra_config.HydraConfig.get()["job"]["config_name"]
        task_name = (
            config.paths.model_name
            if config.paths.model_name
            else get_model_name(config_name)
        )
        git_branch_name = subprocess.run(
            ["git", "rev-parse", "--abbrev-ref", "HEAD"],
            check=True,
            stdout=subprocess.PIPE,
            stderr=subprocess.PIPE,
            text=True,
        ).stdout.strip()
        task = Task.init(
            project_name=f"{config_name}/{git_branch_name}", task_name=task_name
        )

        # Add git branch and filtered overrides as tags
        override_tags = get_filtered_overrides()
        task.add_tags([git_branch_name] + override_tags)

        if config.training.use_gpu:
            task.set_packages("requirements-gpu.txt")
        else:
            task.set_packages("requirements-tpu.txt")

        result = subprocess.run(
            ["datasets-cli", "env"], capture_output=True, text=True, check=True
        )

        print("Datasets CLI Environment:")
        print(result.stdout)

        logger = task.get_logger()
        task.execute_remotely(queue_name=config.training.queue)
        task.launch_multi_node(
            config.num_hosts, wait=True, queue=config.training.queue + "-workers"
        )
        clear_tpu_locks()
        jax.distributed.initialize(
            os.environ["MASTER_ADDR"] + ":" + os.environ["MASTER_PORT"],
            num_processes=int(os.environ["WORLD_SIZE"]),
            process_id=int(os.environ["RANK"]),
        )
    else:
        logger = None
    main_contained(config, logger)

    if not training_io.is_device_0():
        task.set_system_tags((task.get_system_tags() or []) + ["hidden"])


if __name__ == "__main__":
    main()<|MERGE_RESOLUTION|>--- conflicted
+++ resolved
@@ -600,7 +600,6 @@
 
             # TODO: emit min of the max(query-key alignments)
             logits = jnp.where(causal_mask, logits, -1e10)
-<<<<<<< HEAD
             max_qk_alignment = einops.reduce(
                 logits, "B Qlen Klen Q K -> B Qlen Q K", "max"
             )
@@ -687,9 +686,6 @@
             # to raise precision?
             # to get total retrieved, get a one hot coding based on threhold, sum along a cluster index, divide by sum along causal mask's key axis
 
-=======
-            probs = jnp.bfloat16(quiet_softmax(logits))
->>>>>>> 5fd9d2ce
             attn_out = shardops.einsum_unreduced(
                 "B/d Qlen Klen Q K/t, B/d Klen K/t D -> B/d Qlen Q K/t D", probs, v
             )
